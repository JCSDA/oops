/*
 * (C) Copyright 2009-2016 ECMWF.
 * 
 * This software is licensed under the terms of the Apache Licence Version 2.0
 * which can be obtained at http://www.apache.org/licenses/LICENSE-2.0. 
 * In applying this licence, ECMWF does not waive the privileges and immunities 
 * granted to it by virtue of its status as an intergovernmental organisation nor
 * does it submit to any jurisdiction.
 */

#ifndef LORENZ95_INCREMENTL95_H_
#define LORENZ95_INCREMENTL95_H_

#include <ostream>
#include <string>
#include <vector>

#include "lorenz95/FieldL95.h"
#include "lorenz95/Resolution.h"

#include "oops/base/GeneralizedDepartures.h"
#include "util/DateTime.h"
#include "util/Duration.h"
#include "util/ObjectCounter.h"
#include "util/Printable.h"

namespace eckit {
  class Configuration;
}

namespace oops {
  class UnstructuredGrid;
  class Variables;
}

namespace lorenz95 {
  class GomL95;
  class LocsL95;
  class ModelBiasCorrection;
  class StateL95;

/// Increment Class: Difference between two states
/*!
 *  Some fields that are present in a State may not be present in
 *  an Increment. The Increment contains everything that is needed by
 *  the tangent-linear and adjoint models.
 */

// -----------------------------------------------------------------------------
class IncrementL95 : public util::Printable,
                     public oops::GeneralizedDepartures,
                     private util::ObjectCounter<IncrementL95> {
 public:
  static const std::string classname() {return "lorenz95::IncrementL95";}

/// Constructor, destructor
  IncrementL95(const Resolution &, const oops::Variables &, const util::DateTime &);
  IncrementL95(const Resolution &, const IncrementL95 &);
  IncrementL95(const IncrementL95 &, const bool);
  virtual ~IncrementL95();

/// Basic operators
  void diff(const StateL95 &, const StateL95 &);
  void zero();
  void zero(const util::DateTime &);
  void dirac(const eckit::Configuration &);
  IncrementL95 & operator =(const IncrementL95 &);
  IncrementL95 & operator+=(const IncrementL95 &);
  IncrementL95 & operator-=(const IncrementL95 &);
  IncrementL95 & operator*=(const double &);
  void axpy(const double &, const IncrementL95 &, const bool check = true);
  double dot_product_with(const IncrementL95 &) const;
  void schur_product_with(const IncrementL95 &);
  void random();

/// Interpolate to observation location
  void interpolateTL(const LocsL95 &, const oops::Variables &, GomL95 &) const;
  void interpolateAD(const LocsL95 &, const oops::Variables &, const GomL95 &);

<<<<<<< HEAD
/// Convert to/from generic unstructured grid
=======
/// Define and convert to/from generic unstructured grid
  void define(oops::UnstructuredGrid &) const;
>>>>>>> f47c4736
  void convert_to(oops::UnstructuredGrid &) const;
  void convert_from(const oops::UnstructuredGrid &);

// Utilities
  void read(const eckit::Configuration &);
  void write(const eckit::Configuration &) const;
  double norm () const {return fld_.rms();}
  const util::DateTime & validTime() const {return time_;}
  util::DateTime & validTime() {return time_;}
  void updateTime(const util::Duration & dt) {time_ += dt;}

/// Access to data
  const FieldL95 & getField() const {return fld_;}
  FieldL95 & getField() {return fld_;}
  boost::shared_ptr<const Resolution> geometry() const {
    boost::shared_ptr<const Resolution> geom(new Resolution(fld_.resol()));
    return geom;
  }
  std::vector<double> & asVector() {return fld_.asVector();}
  const std::vector<double> & asVector() const {return fld_.asVector();}

  void accumul(const double &, const StateL95 &);

 private:
  void print(std::ostream &) const;
  FieldL95 fld_;
  util::DateTime time_;
};

// -----------------------------------------------------------------------------

}  // namespace lorenz95

#endif  // LORENZ95_INCREMENTL95_H_<|MERGE_RESOLUTION|>--- conflicted
+++ resolved
@@ -77,12 +77,8 @@
   void interpolateTL(const LocsL95 &, const oops::Variables &, GomL95 &) const;
   void interpolateAD(const LocsL95 &, const oops::Variables &, const GomL95 &);
 
-<<<<<<< HEAD
-/// Convert to/from generic unstructured grid
-=======
 /// Define and convert to/from generic unstructured grid
   void define(oops::UnstructuredGrid &) const;
->>>>>>> f47c4736
   void convert_to(oops::UnstructuredGrid &) const;
   void convert_from(const oops::UnstructuredGrid &);
 
