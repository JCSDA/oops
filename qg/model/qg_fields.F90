! (C) Copyright 2009-2016 ECMWF.
! 
! This software is licensed under the terms of the Apache Licence Version 2.0
! which can be obtained at http://www.apache.org/licenses/LICENSE-2.0. 
! In applying this licence, ECMWF does not waive the privileges and immunities 
! granted to it by virtue of its status as an intergovernmental organisation nor
! does it submit to any jurisdiction.

!> Handle fields for the QG model

module qg_fields

use config_mod
use qg_geom_mod
use qg_locs_mod
use qg_vars_mod
use qg_goms_mod
use netcdf
use tools_nc, only: ncerr
use kinds

implicit none
private

public :: qg_field, &
        & create, delete, zeros, dirac, random, copy, &
        & self_add, self_schur, self_sub, self_mul, axpy, &
        & dot_prod, add_incr, diff_incr, &
        & read_file, write_file, gpnorm, fldrms, &
<<<<<<< HEAD
        & change_resol, interp_tl, interp_ad, convert_to_ug, convert_from_ug, &
        & analytic_init

=======
        & change_resol, interp_tl, interp_ad, &
        & analytic_init
>>>>>>> 2bcf5ca0
public :: qg_field_registry

! ------------------------------------------------------------------------------

!> Fortran derived type to hold QG fields
type :: qg_field
  type(qg_geom), pointer :: geom                    !< Geometry
  integer :: nl                                     !< Number of levels
  integer :: nf                                     !< Number of fields
  logical :: lbc                                    !< North-South boundary is present
  real(kind=kind_real), pointer :: gfld3d(:,:,:)    !< 3D fields
  real(kind=kind_real), pointer :: x(:,:,:)         !< Stream function
  real(kind=kind_real), pointer :: q(:,:,:)         !< Potential vorticity
  real(kind=kind_real), pointer :: u(:,:,:)         !< Zonal wind
  real(kind=kind_real), pointer :: v(:,:,:)         !< Meridional wind
  real(kind=kind_real), pointer :: xbound(:)        !< Streamfunction on walls
  real(kind=kind_real), pointer :: x_north(:)       !< Streamfunction on northern wall
  real(kind=kind_real), pointer :: x_south(:)       !< Streamfunction on southern wall
  real(kind=kind_real), pointer :: qbound(:,:)      !< PV on walls
  real(kind=kind_real), pointer :: q_north(:,:)     !< PV on northern wall
  real(kind=kind_real), pointer :: q_south(:,:)     !< PV on southern wall
  character(len=1), allocatable :: fldnames(:)      !< Variable identifiers
end type qg_field

logical :: netcdfio = .true.

#define LISTED_TYPE qg_field

!> Linked list interface - defines registry_t type
#include "util/linkedList_i.f"

!> Global registry
type(registry_t) :: qg_field_registry

! ------------------------------------------------------------------------------
contains
! ------------------------------------------------------------------------------
!> Linked list implementation
#include "util/linkedList_c.f"

! ------------------------------------------------------------------------------

subroutine create(self, geom, vars)
implicit none
type(qg_field), intent(inout) :: self
type(qg_geom), target, intent(in) :: geom
type(qg_vars),  intent(in)    :: vars
integer :: ioff

self%geom => geom
self%nl = 2
self%nf = vars%nv
self%lbc = vars%lbc

allocate(self%gfld3d(self%geom%nx,self%geom%ny,self%nl*self%nf))
self%gfld3d(:,:,:)=0.0_kind_real

ioff=0
self%x => self%gfld3d(:,:,ioff+1:ioff+self%nl)
ioff =ioff + self%nl

if (self%nf>1) then
  self%q => self%gfld3d(:,:,ioff+1:ioff+self%nl)
  ioff =ioff + self%nl
  self%u => self%gfld3d(:,:,ioff+1:ioff+self%nl)
  ioff =ioff + self%nl
  self%v => self%gfld3d(:,:,ioff+1:ioff+self%nl)
  ioff =ioff + self%nl
else
  self%q => null()
  self%u => null()
  self%v => null()
endif
if (ioff/=self%nf*self%nl)  call abor1_ftn ("qg_fields:create error number of fields")

allocate(self%fldnames(self%nf))
self%fldnames(:)=vars%fldnames(:)

if (self%lbc) then
  allocate(self%xbound(4))
  self%x_north => self%xbound(1:2)
  self%x_south => self%xbound(3:4)
  allocate(self%qbound(self%geom%nx,4))
  self%q_north => self%qbound(:,1:2)
  self%q_south => self%qbound(:,3:4)
else
  self%xbound => null()
  self%x_north => null()
  self%x_south => null()
  self%qbound => null()
  self%q_north => null()
  self%q_south => null()
endif

call check(self)

end subroutine create

! ------------------------------------------------------------------------------

subroutine delete(self)
implicit none
type(qg_field), intent(inout) :: self

call check(self)

if (associated(self%gfld3d)) deallocate(self%gfld3d)
if (associated(self%xbound)) deallocate(self%xbound)
if (associated(self%qbound)) deallocate(self%qbound)
if (allocated(self%fldnames)) deallocate(self%fldnames)

end subroutine delete

! ------------------------------------------------------------------------------

subroutine zeros(self)
implicit none
type(qg_field), intent(inout) :: self

call check(self)

self%gfld3d(:,:,:) = 0.0_kind_real
if (self%lbc) then
  self%xbound(:)   = 0.0_kind_real
  self%qbound(:,:) = 0.0_kind_real
endif

end subroutine zeros

! ------------------------------------------------------------------------------

subroutine dirac(self, c_conf)
use iso_c_binding
implicit none
type(qg_field), intent(inout) :: self
type(c_ptr), intent(in)       :: c_conf   !< Configuration
integer :: ndir,idir,ildir,ifdir,ioff
integer,allocatable :: ixdir(:),iydir(:)
character(len=3) :: idirchar

call check(self)

! Get Diracs positions
ndir = config_get_int(c_conf,"ndir")
allocate(ixdir(ndir))
allocate(iydir(ndir))
do idir=1,ndir
   write(idirchar,'(i3)') idir
   ixdir(idir) = config_get_int(c_conf,"ixdir("//trim(adjustl(idirchar))//")")
   iydir(idir) = config_get_int(c_conf,"iydir("//trim(adjustl(idirchar))//")")
end do
ildir = config_get_int(c_conf,"ildir")
ifdir = config_get_int(c_conf,"ifdir")

! Check
if (ndir<1) call abor1_ftn("qg_fields:dirac non-positive ndir")
if (any(ixdir<1).or.any(ixdir>self%geom%nx)) call abor1_ftn("qg_fields:dirac invalid ixdir")
if (any(iydir<1).or.any(iydir>self%geom%ny)) call abor1_ftn("qg_fields:dirac invalid iydir")
if ((ildir<1).or.(ildir>self%nl)) call abor1_ftn("qg_fields:dirac invalid ildir")
if ((ifdir<1).or.(ifdir>self%nf)) call abor1_ftn("qg_fields:dirac invalid ifdir")

! Setup Diracs
call zeros(self)
ioff = (ifdir-1)*self%nl
do idir=1,ndir
   self%gfld3d(ixdir(idir),iydir(idir),ioff+ildir) = 1.0
end do

end subroutine dirac

! ------------------------------------------------------------------------------

subroutine random(self)
use random_vectors_mod
implicit none
type(qg_field), intent(inout) :: self

call check(self)

call random_vector(self%gfld3d(:,:,:))
if (self%lbc) then
  call random_vector(self%xbound(:))
  call random_vector(self%qbound(:,:))
endif

end subroutine random

! ------------------------------------------------------------------------------

subroutine copy(self,rhs)
implicit none
type(qg_field), intent(inout) :: self
type(qg_field), intent(in)    :: rhs
integer :: nf

call check_resolution(self, rhs)

nf = common_vars(self, rhs)
self%gfld3d(:,:,1:nf) = rhs%gfld3d(:,:,1:nf)
if (self%nf>nf) self%gfld3d(:,:,nf+1:self%nf) = 0.0_kind_real

if (self%lbc) then
  if (rhs%lbc) then
    self%xbound(:) = rhs%xbound(:)
    self%qbound(:,:) = rhs%qbound(:,:)
  else
    self%xbound(:) = 0.0_kind_real
    self%qbound(:,:) = 0.0_kind_real
  endif
endif

return
end subroutine copy

! ------------------------------------------------------------------------------

subroutine self_add(self,rhs)
implicit none
type(qg_field), intent(inout) :: self
type(qg_field), intent(in)    :: rhs
integer :: nf

call check_resolution(self, rhs)

nf = common_vars(self, rhs)
self%gfld3d(:,:,1:nf) = self%gfld3d(:,:,1:nf) + rhs%gfld3d(:,:,1:nf)

if (self%lbc .and. rhs%lbc) then
  self%xbound(:)   = self%xbound(:)   + rhs%xbound(:)
  self%qbound(:,:) = self%qbound(:,:) + rhs%qbound(:,:)
endif

return
end subroutine self_add

! ------------------------------------------------------------------------------

subroutine self_schur(self,rhs)
implicit none
type(qg_field), intent(inout) :: self
type(qg_field), intent(in)    :: rhs
integer :: nf

call check_resolution(self, rhs)

nf = common_vars(self, rhs)
self%gfld3d(:,:,1:nf) = self%gfld3d(:,:,1:nf) * rhs%gfld3d(:,:,1:nf)

if (self%lbc .and. rhs%lbc) then
  self%xbound(:)   = self%xbound(:)   * rhs%xbound(:)
  self%qbound(:,:) = self%qbound(:,:) * rhs%qbound(:,:)
endif

return
end subroutine self_schur

! ------------------------------------------------------------------------------

subroutine self_sub(self,rhs)
implicit none
type(qg_field), intent(inout) :: self
type(qg_field), intent(in)    :: rhs
integer :: nf

call check_resolution(self, rhs)

nf = common_vars(self, rhs)
self%gfld3d(:,:,1:nf) = self%gfld3d(:,:,1:nf) - rhs%gfld3d(:,:,1:nf)

if (self%lbc .and. rhs%lbc) then
  self%xbound(:)   = self%xbound(:)   - rhs%xbound(:)
  self%qbound(:,:) = self%qbound(:,:) - rhs%qbound(:,:)
endif

return
end subroutine self_sub

! ------------------------------------------------------------------------------

subroutine self_mul(self,zz)
implicit none
type(qg_field), intent(inout) :: self
real(kind=kind_real), intent(in) :: zz

call check(self)

self%gfld3d(:,:,:) = zz * self%gfld3d(:,:,:)
if (self%lbc) then
  self%xbound(:)   = zz * self%xbound(:)
  self%qbound(:,:) = zz * self%qbound(:,:)
endif

return
end subroutine self_mul

! ------------------------------------------------------------------------------

subroutine axpy(self,zz,rhs)
implicit none
type(qg_field), intent(inout) :: self
real(kind=kind_real), intent(in) :: zz
type(qg_field), intent(in)    :: rhs
integer :: nf

call check_resolution(self, rhs)

nf = common_vars(self, rhs)
self%gfld3d(:,:,1:nf) = self%gfld3d(:,:,1:nf) + zz * rhs%gfld3d(:,:,1:nf)

if (self%lbc .and. rhs%lbc) then
  self%xbound(:)   = self%xbound(:)   + zz * rhs%xbound(:)
  self%qbound(:,:) = self%qbound(:,:) + zz * rhs%qbound(:,:)
endif

return
end subroutine axpy

! ------------------------------------------------------------------------------

subroutine dot_prod(fld1,fld2,zprod)
implicit none
type(qg_field), intent(in) :: fld1, fld2
real(kind=kind_real), intent(inout) :: zprod

integer :: jx,jy,jz,jj
real(kind=kind_real), allocatable :: zz(:)

call check_resolution(fld1, fld2)
if (fld1%nf /= fld2%nf .or. fld1%nl /= fld2%nl) then
  call abor1_ftn("qg_fields:field_prod error number of fields")
endif
!if (fld1%lbc .or. fld2%lbc) then
!  call abor1_ftn("qg_fields:field_prod should never dot_product full state")
!endif

allocate(zz(fld1%nl*fld1%nf))
zz(:)=0.0_kind_real
do jy=1,fld1%geom%ny
do jx=1,fld1%geom%nx
do jz=1,fld1%nl*fld1%nf
  zz(jz) = zz(jz) + fld1%gfld3d(jx,jy,jz) * fld2%gfld3d(jx,jy,jz)
enddo
enddo
enddo

zprod=0.0_kind_real
do jj=1,fld1%nl*fld1%nf
  zprod=zprod+zz(jj)
enddo
deallocate(zz)

return
end subroutine dot_prod

! ------------------------------------------------------------------------------

subroutine add_incr(self,rhs)
implicit none
type(qg_field), intent(inout) :: self
type(qg_field), intent(in)    :: rhs

call check(self)
call check(rhs)

if (self%geom%nx==rhs%geom%nx .and. self%geom%ny==rhs%geom%ny) then
  self%x(:,:,:) = self%x(:,:,:) + rhs%x(:,:,:)
else
  call abor1_ftn("qg_fields:add_incr: not coded for low res increment yet")
endif

if (self%nf>1) self%x(:,:,self%nl+1:) = 0.0_kind_real

return
end subroutine add_incr

! ------------------------------------------------------------------------------

subroutine diff_incr(lhs,x1,x2)
implicit none
type(qg_field), intent(inout) :: lhs
type(qg_field), intent(in)    :: x1
type(qg_field), intent(in)    :: x2

call check(lhs)
call check(x1)
call check(x2)

call zeros(lhs)
if (x1%geom%nx==x2%geom%nx .and. x1%geom%ny==x2%geom%ny) then
  if (lhs%geom%nx==x1%geom%nx .and. lhs%geom%ny==x1%geom%ny) then
    lhs%x(:,:,:) = x1%x(:,:,:) - x2%x(:,:,:)
  else
    call abor1_ftn("qg_fields:diff_incr: not coded for low res increment yet")
  endif
else
  call abor1_ftn("qg_fields:diff_incr: states not at same resolution")
endif

return
end subroutine diff_incr

! ------------------------------------------------------------------------------

subroutine change_resol(fld,rhs)
implicit none
type(qg_field), intent(inout) :: fld
type(qg_field), intent(in)    :: rhs
real(kind=kind_real), allocatable :: ztmp(:,:)
real(kind=kind_real) :: dy1, dy2, ya, yb, dx1, dx2, xa, xb
integer :: jx, jy, jf, iy, ia, ib

call check(fld)
call check(rhs)

if (fld%geom%nx==rhs%geom%nx .and. fld%geom%ny==rhs%geom%ny) then
  call copy(fld, rhs)
else
  call abor1_ftn("qg_fields:field_resol: untested code")

allocate(ztmp(rhs%geom%nx,rhs%nl*rhs%nf))
dy1=1.0_kind_real/real(fld%geom%ny,kind_real)
dy2=1.0_kind_real/real(rhs%geom%ny,kind_real)
dx1=1.0_kind_real/real(fld%geom%nx,kind_real)
dx2=1.0_kind_real/real(rhs%geom%nx,kind_real)
do jy=1,fld%geom%ny
! North-south interpolation
  if (jy==1 .or. jy==fld%geom%ny) then
    if (jy==1) then
      iy=1
    else
      iy=rhs%geom%ny
    endif
    do jx=1,rhs%geom%nx
      do jf=1,rhs%nl*rhs%nf
        ztmp(jx,jf)=rhs%gfld3d(jx,iy,jf)
      enddo
    enddo
  else
    call lin_weights(jy,dy1,dy2,ia,ib,ya,yb)
    if (ib>rhs%geom%ny) call abor1_ftn("qg_fields:field_resol: ib too large")
    do jx=1,rhs%geom%nx
      do jf=1,rhs%nl*rhs%nf
        ztmp(jx,jf)=ya*rhs%gfld3d(jx,ia,jf)+yb*rhs%gfld3d(jx,ib,jf)
      enddo
    enddo
  endif
! East-west interpolation (periodic)
  do jx=1,fld%geom%nx
    call lin_weights(jx,dx1,dx2,ia,ib,xa,xb)
    if (ib>rhs%geom%nx) ib=ib-rhs%geom%nx
    do jf=1,fld%nl*rhs%nf
      fld%gfld3d(jx,jy,jf)=xa*ztmp(jx,jf)+xb*ztmp(jx+1,jf)
    enddo
  enddo
enddo
deallocate(ztmp)

endif

return
end subroutine change_resol

! ------------------------------------------------------------------------------

subroutine read_file(fld, c_conf, vdate)
! Needs more interface clean-up here...
use iso_c_binding
use datetime_mod
use fckit_log_module, only : fckit_log

implicit none
type(qg_field), intent(inout) :: fld      !< Fields
type(c_ptr), intent(in)       :: c_conf   !< Configuration
type(datetime), intent(inout) :: vdate    !< DateTime

integer, parameter :: iunit=10
integer, parameter :: max_string_length=800 ! Yuk!
character(len=max_string_length+50) :: record
character(len=max_string_length) :: filename
character(len=20) :: sdate, fmtn
character(len=4)  :: cnx
character(len=11) :: fmt1='(X,ES24.16)'
character(len=1024)  :: buf
integer :: ic, iy, il, ix, is, jx, jy, jf, iread, nf
integer :: ncid, nx_id, ny_id, nl_id, nc_id, gfld3d_id, xbound_id, qbound_id
real(kind=kind_real), allocatable :: zz(:)
character(len=1024) :: subr='read_file'

iread = 1
if (config_element_exists(c_conf,"read_from_file")) then
  iread = config_get_int(c_conf,"read_from_file")
endif
if (iread==0) then
  call fckit_log%warning("qg_fields:read_file: Inventing State")
  call invent_state(fld,c_conf)
  sdate = config_get_string(c_conf,len(sdate),"date")
  WRITE(buf,*) 'validity date is: '//sdate
  call fckit_log%info(buf)
  call datetime_set(sdate, vdate)
else
  call zeros(fld)
  filename = config_get_string(c_conf,len(filename),"filename")
  WRITE(buf,*) 'qg_field:read_file: opening '//filename
  call fckit_log%info(buf)

  ! Read data
  if (netcdfio) then

    call ncerr(subr,nf90_open(trim(filename)//'.nc',nf90_nowrite,ncid))
    call ncerr(subr,nf90_inq_dimid(ncid,'nx',nx_id))
    call ncerr(subr,nf90_inq_dimid(ncid,'ny',ny_id))
    call ncerr(subr,nf90_inq_dimid(ncid,'nl',nl_id))
    call ncerr(subr,nf90_inq_dimid(ncid,'nc',nc_id))
    call ncerr(subr,nf90_inquire_dimension(ncid,nx_id,len=ix))
    call ncerr(subr,nf90_inquire_dimension(ncid,ny_id,len=iy))
    call ncerr(subr,nf90_inquire_dimension(ncid,nl_id,len=il))
    call ncerr(subr,nf90_inquire_dimension(ncid,nl_id,len=ic))
    if (ix /= fld%geom%nx .or. iy /= fld%geom%ny .or. il /= fld%nl) then
      write (record,*) "qg_fields:read_file: ", &
                     & "input fields have wrong dimensions: ",ix,iy,il
      call fckit_log%error(record)
      write (record,*) "qg_fields:read_file: expected: ",fld%geom%nx,fld%geom%ny,fld%nl
      call fckit_log%error(record)
      call abor1_ftn("qg_fields:read_file: input fields have wrong dimensions")
    endif
    call ncerr(subr,nf90_get_att(ncid,nf90_global,'lbc',is))
  
    call ncerr(subr,nf90_get_att(ncid,nf90_global,'sdate',sdate))
    WRITE(buf,*) 'validity date is: '//sdate
    call fckit_log%info(buf)
  
    nf = min(fld%nf, ic)
    call ncerr(subr,nf90_inq_varid(ncid,'gfld3d',gfld3d_id))
    do jf=1,il*nf
      call ncerr(subr,nf90_get_var(ncid,gfld3d_id,fld%gfld3d(:,:,jf),(/1,1,jf/),(/ix,iy,1/)))
    enddo
  
    if (fld%lbc) then
      call ncerr(subr,nf90_inq_varid(ncid,'xbound',xbound_id))
      call ncerr(subr,nf90_get_var(ncid,xbound_id,fld%xbound))
      call ncerr(subr,nf90_inq_varid(ncid,'qbound',qbound_id))
      call ncerr(subr,nf90_get_var(ncid,qbound_id,fld%qbound))
    endif
  
    call ncerr(subr,nf90_close(ncid))

  else

    open(unit=iunit, file=trim(filename), form='formatted', action='read')
  
    read(iunit,*) ix, iy, il, ic, is
    if (ix /= fld%geom%nx .or. iy /= fld%geom%ny .or. il /= fld%nl) then
      write (record,*) "qg_fields:read_file: ", &
                     & "input fields have wrong dimensions: ",ix,iy,il
      call fckit_log%error(record)
      write (record,*) "qg_fields:read_file: expected: ",fld%geom%nx,fld%geom%ny,fld%nl
      call fckit_log%error(record)
      call abor1_ftn("qg_fields:read_file: input fields have wrong dimensions")
    endif
  
    read(iunit,*) sdate
    WRITE(buf,*) 'validity date is: '//sdate
    call fckit_log%info(buf)
    call datetime_set(sdate, vdate)
  
    if (fld%geom%nx>9999)  call abor1_ftn("Format too small")
    write(cnx,'(I4)')fld%geom%nx
    fmtn='('//trim(cnx)//fmt1//')'
  
    nf = min(fld%nf, ic)
    do jf=1,il*nf
      do jy=1,fld%geom%ny
        read(iunit,fmtn) (fld%gfld3d(jx,jy,jf), jx=1,fld%geom%nx)
      enddo
    enddo
! Skip un-necessary data from file if any
    allocate(zz(fld%geom%nx))
    do jf=nf*il+1, ic*il
      do jy=1,fld%geom%ny
        read(iunit,fmtn) (zz(jx), jx=1,fld%geom%nx)
      enddo
    enddo
    deallocate(zz)
  
    if (fld%lbc) then
      do jf=1,4
        read(iunit,fmt1) fld%xbound(jf)
      enddo
      do jf=1,4
        read(iunit,fmtn) (fld%qbound(jx,jf), jx=1,fld%geom%nx)
      enddo
    endif
  
    close(iunit)

  endif

  ! Set date
  call datetime_set(sdate, vdate)
endif

call check(fld)

return
end subroutine read_file

! ------------------------------------------------------------------------------
!> Analytic Initialization for the QG model
!!
!! \details **analytic_init()** initializes the qg field using one of several alternative idealized analytic models.
!! This is intended to faciltitate testing by eliminating the need to read in the initial state
!! from a file and by providing exact expressions to test interpolations.
!! This function is activated by setting the initial.analytic_init field in the configuration file.
!!
!! Initialization options that begin with "dcmip" refer to tests defined by the multi-institutional
!! 2012 [Dynamical Core Intercomparison Project](https://earthsystealcmcog.org/projects/dcmip-2012)
!! and the associated Summer School, sponsored by NOAA, NSF, DOE, NCAR, and the University of Michigan.
!!
!! Currently implemented options for analytic_init include:
!! * baroclinic-instability: A two-layer flow that is baroclinically unstable in the presence of non-zero orography
!! * dcmip-test-1-1: 3D deformational flow
!! * dcmip-test-1-2: 3D Hadley-like meridional circulation
!!
!! \author M. Miesch (JCSDA, adapted from a pre-existing call to invent_state)
!! \date March 7, 2018: Created
!!
!! \warning If you use the dcmip routines, be sure to include u and v in the variables list.
!!
!! \warning For dcmip initial conditions, this routine computes the streamfunction x and the potential
!! vorticity q from the horizontal winds u and v.  Since q (or alternatively x) is the state variable
!! for the evolution of the QG model, only the non-divergent (vortical) component of the horizontal
!! flow is captured.  In other words, u and v are projected onto a flow field with zero horizontal
!! divergence.  Furthermore, this projection neglects geometric curvature factors.
!!
!! \warning For all but the baroclinic-instability option, the PV here is computed assuming zero
!! orography.  For particular model configurations, the orography is defined in c_qg_setup()
!! [c_qg_model.F90] and the PV is recalculated in c_qg_prepare_integration() [c_qg_model.F90]
!! before the integration of the model commences.
!!

subroutine analytic_init(fld, geom, config, vdate)

  use iso_c_binding
  use datetime_mod
  use fckit_log_module, only : fckit_log
  use dcmip_initial_conditions_test_1_2_3, only : test1_advection_deformation, test1_advection_hadley
  use qg_constants

  implicit none
  type(qg_field), intent(inout) :: fld      !< Fields
  type(qg_geom), intent(inout)  :: geom     !< Grid information
  type(c_ptr), intent(in)       :: config   !< Configuration
  type(datetime), intent(inout) :: vdate    !< DateTime

  character(len=30) ::ic
  character(len=20) :: sdate
  character(len=1024)  :: buf
  real(kind=kind_real) :: d1, d2, height(2), z, f1, f2
  real(kind=kind_real) :: deltax,deltay
  real(kind=kind_real) :: p0,u0,v0,w0,t0,phis0,ps0,rho0,hum0,q1,q2,q3,q4
  real(kind=kind_real), allocatable :: rs(:,:)
  Integer :: ix, iy, il

  if (config_element_exists(config,"analytic_init")) then
     ic = Trim(config_get_string(config,len(ic),"analytic_init"))
  else
     ! this is mainly for backward compatibility
     ic = "baroclinic-instability"
  endif

  call fckit_log%warning("qg_fields:analytic_init: "//IC)
  sdate = config_get_string(config,len(sdate),"date")
  write(buf,*) 'validity date is: '//sdate
  call fckit_log%info(buf)
  call datetime_set(sdate,vdate)
    
  ! To use the DCMIP routines we need a vertical coordinate
  ! assume 2 levels for now but easily to generalize as needed
  d1  = config_get_real(config,"top_layer_depth")
  d2  = config_get_real(config,"bottom_layer_depth")

  height(1) = 0.5d0*d2
  height(2) = d2 + 0.5d0*d1

  deltax = domain_zonal/(scale_length*real(geom%nx,kind_real))
  deltay = domain_meridional/(scale_length*real(geom%ny,kind_real))

  f1 = f0*f0*scale_length*scale_length/(g*dlogtheta*d1)
  f2 = f0*f0*scale_length*scale_length/(g*dlogtheta*d2)

  allocate(rs(geom%nx,geom%ny))
  rs = 0.0_kind_real
  
  !--------------------------------------
  init_option: select case (ic)

     case ("baroclinic-instability")
        call invent_state(fld,config)   

     case ("dcmip-test-1-1")

        do il = 1, fld%nl
           z = height(il)
           do iy = 1,fld%geom%ny ; do ix = 1, fld%geom%nx 

              call test1_advection_deformation(geom%lon(ix),geom%lat(iy),p0,z,1,&
                   u0,v0,w0,t0,phis0,ps0,rho0,hum0,q1,q2,q3,q4)
              
              fld%u(ix,iy,il) = u0 / ubar
              fld%v(ix,iy,il) = v0 / ubar
              
           enddo; enddo
        enddo

        call calc_streamfunction(geom%nx,geom%ny,fld%x,fld%u,fld%v,deltax,deltay)

        call calc_pv(geom%nx,geom%ny,fld%q,fld%x,fld%x_north,fld%x_south,&
             f1,f2,deltax,deltay,bet,rs,fld%lbc)
             
     case ("dcmip-test-1-2")

        do il = 1, fld%nl
           z = height(il)
           do iy = 1,fld%geom%ny ; do ix = 1, fld%geom%nx 

              call test1_advection_hadley(geom%lon(ix),geom%lat(iy),p0,z,1,&
                   u0,v0,w0,t0,phis0,ps0,rho0,hum0,q1)
           
              fld%u(ix,iy,il) = u0 / ubar
              fld%v(ix,iy,il) = v0 / ubar
              
           enddo; enddo
        enddo

        call calc_streamfunction(geom%nx,geom%ny,fld%x,fld%u,fld%v,deltax,deltay)

        call calc_pv(geom%nx,geom%ny,fld%q,fld%x,fld%x_north,fld%x_south,&
             f1,f2,deltax,deltay,bet,rs,fld%lbc)

     case Default

        call abor1_ftn ("qg_fields:analytic_init not properly defined")
        
  end select init_option
  
  !--------------------------------------

  call check(fld)

  return
  
end subroutine analytic_init

! ------------------------------------------------------------------------------
!> Calculate Streamfunction from u and v
!!
!! \details **calc_streamfunction()** computes the streamfunction x from the velocities u and v.
!! It was originally developed to support the dcmip initial conditions in analytic_init()
!! but is potentially of broader applicability.
!! The algorithm first computes the vertical vorticity and then inverts the
!! resulting Laplacian for x.
!!
!! \author M. Miesch 
!! \date March 7, 2018: Created
!!
!! \warning This routine currently does not take into account latitudinal boundary conditions on x.  

subroutine calc_streamfunction(kx,ky,x,u,v,dx,dy)

  integer, intent(in) :: kx           !< Zonal grid dimension
  integer, intent(in) :: ky           !< Meridional grid dimension
  real(kind=kind_real), intent(out)   :: x(kx,ky,2)   !< Streamfunction
  real(kind=kind_real), intent(in)    :: u(kx,ky,2)   !< zonal velocity (non-dimensional)
  real(kind=kind_real), intent(in)    :: v(kx,ky,2)   !< meridional velocity (non-dimensional)
  real(kind=kind_real), intent(in)    :: dx           !< Zonal grid spacing (non-dimensional)
  real(kind=kind_real), intent(in)    :: dy           !< Meridional grid spacing (non-dimensional)
  
  real(kind=kind_real), allocatable :: vort(:,:), psi(:,:)
  real(kind=kind_real), allocatable :: dudy(:), dvdx(:)
  integer :: ix, iy, il

  allocate(vort(kx,ky),psi(kx,ky))
  allocate(dudy(ky),dvdx(kx))

  ! assume two levels - easy to generalize if needed
  do il = 1, 2

     ! compute vertical vorticity from u and v
     do iy=1,ky
        call deriv_1D(dvdx,v(:,iy,il),kx,dx,periodic=.true.)
        vort(:,iy) = dvdx
     enddo

     do ix=1,kx
        call deriv_1D(dudy,u(ix,:,il),ky,dy)
        vort(ix,:) = vort(ix,:) - dudy
     enddo
        
     ! invert the Laplacian to get the streamfunction
     call solve_helmholz(psi,vort,0.0_kind_real,kx,ky,dx,dy)
     x(:,:,il) = psi
        
  enddo

  deallocate(vort,psi,dudy,dvdx)

end subroutine calc_streamfunction

! ------------------------------------------------------------------------------
!> Finite Difference Derivative
!!
!! \details **deriv()** computes the first derivative of a function using a simple
!! fourth-order, central-difference scheme
!!
!! \author M. Miesch 
!! \date March 7, 2018: Created

subroutine deriv_1d(df,f,n,delta,periodic)
  
  real(kind=kind_real), intent(In) :: f(:)     !< 1D function
  real(kind=kind_real), intent(In) :: delta    !< grid spacing (assumed uniform)
  Integer, intent(In) :: n                     !< Number of grid points
  real(kind=kind_real), intent(InOut) :: df(:) !< result
  logical, optional, intent(In) :: periodic    !< Set to true if the domain is periodic
  
  integer :: i
  real(kind=kind_real) :: ho2, ho12
  logical :: wrap

  if (present(periodic)) then
     wrap=Periodic
  else
     wrap=.false.
  endIf
  
  ho2 = 1.0_kind_real/(2.0_kind_real*delta)
  ho12 = 1.0_kind_real/(12.0_kind_real*delta)

  ! interior points
  do i=3,n-2 
     df(i) = ho12*(f(i-2)-8.d0*f(i-1)+8.d0*f(i+1)-f(i+2))
  enddo

  if (wrap) then

     df(1) = ho12*(f(n-1)-8.d0*f(n)+8.d0*f(2)-f(3))
     df(2) = ho12*(f(n)-8.d0*f(1)+8.d0*f(3)-f(4))
     df(N-1) = ho12*(f(n-3)-8.d0*f(n-2)+8.d0*f(n)-f(1))
     df(N) = ho12*(f(n-2)-8.d0*f(n-1)+8.d0*f(1)-f(2))

  else

     ! left edge (lower order)
     df(1) = ho2*(-3.d0*f(1)+4.d0*f(2)-f(3))
     df(2) = ho12*(-3.d0*f(1)-10.d0*f(2)+18.d0*f(3)-6.d0*f(4)+f(5))                 

     ! right edge (lower order)
     df(n-1) = ho12*(3.d0*f(n)+10.d0*f(n-1)-18.d0*f(n-2)+6.d0*f(n-3)-f(n-4))                 
     df(n) = ho2*(3.d0*f(n)-4.d0*f(n-1)+f(n-2))

  endIf
     
end subroutine deriv_1d

! ------------------------------------------------------------------------------

subroutine write_file(fld, c_conf, vdate)
use iso_c_binding
use datetime_mod
use fckit_log_module, only : fckit_log

implicit none
type(qg_field), intent(in) :: fld    !< Fields
type(c_ptr), intent(in)    :: c_conf !< Configuration
type(datetime), intent(in) :: vdate  !< DateTime

integer, parameter :: iunit=11
integer, parameter :: max_string_length=800 ! Yuk!
integer :: ncid, nx_id, ny_id, nl_id, nc_id, ntot_id, four_id, gfld3d_id, xbound_id, qbound_id
character(len=max_string_length+50) :: record
character(len=max_string_length) :: filename
character(len=20) :: sdate, fmtn
character(len=4)  :: cnx
character(len=11) :: fmt1='(X,ES24.16)'
character(len=1024):: buf
integer :: jf, jy, jx, is
character(len=1024) :: subr='write_file'

call check(fld)

filename = genfilename(c_conf,max_string_length,vdate)
WRITE(buf,*) 'qg_field:write_file: writing '//filename
call fckit_log%info(buf)

is=0
if (fld%lbc) is=1
call datetime_to_string(vdate, sdate)

if (netcdfio) then
  
  call ncerr(subr,nf90_create(trim(filename)//'.nc',or(nf90_clobber,nf90_64bit_offset),ncid))
  call ncerr(subr,nf90_def_dim(ncid,'nx',fld%geom%nx,nx_id))
  call ncerr(subr,nf90_def_dim(ncid,'ny',fld%geom%ny,ny_id))
  call ncerr(subr,nf90_def_dim(ncid,'nl',fld%nl,nl_id))
  call ncerr(subr,nf90_def_dim(ncid,'nc',fld%nf,nc_id))
  call ncerr(subr,nf90_def_dim(ncid,'ntot',fld%nl*fld%nf,ntot_id))
  call ncerr(subr,nf90_def_dim(ncid,'four',4,four_id))
  call ncerr(subr,nf90_put_att(ncid,nf90_global,'lbc',is))
  
  call ncerr(subr,nf90_put_att(ncid,nf90_global,'sdate',sdate))
  call ncerr(subr,nf90_def_var(ncid,'gfld3d',nf90_double,(/nx_id,ny_id,ntot_id/),gfld3d_id))
  
  if (fld%lbc) then
    call ncerr(subr,nf90_def_var(ncid,'xbound',nf90_double,(/four_id/),xbound_id))
    call ncerr(subr,nf90_def_var(ncid,'qbound',nf90_double,(/nx_id,four_id/),qbound_id))
  end if
  
  call ncerr(subr,nf90_enddef(ncid))
  
  call ncerr(subr,nf90_put_var(ncid,gfld3d_id,fld%gfld3d))
  
  if (fld%lbc) then
    call ncerr(subr,nf90_put_var(ncid,xbound_id,fld%xbound))
    call ncerr(subr,nf90_put_var(ncid,qbound_id,fld%qbound))
  end if
  
  call ncerr(subr,nf90_close(ncid))

else

  open(unit=iunit, file=trim(filename), form='formatted', action='write')
  
  write(iunit,*) fld%geom%nx, fld%geom%ny, fld%nl, fld%nf, is
  write(iunit,*) sdate
  
  if (fld%geom%nx>9999)  call abor1_ftn("Format too small")
  write(cnx,'(I4)')fld%geom%nx
  fmtn='('//trim(cnx)//fmt1//')'
  
  do jf=1,fld%nl*fld%nf
    do jy=1,fld%geom%ny
      write(iunit,fmtn) (fld%gfld3d(jx,jy,jf), jx=1,fld%geom%nx)
    enddo
  enddo
  
  if (fld%lbc) then
    do jf=1,4
      write(iunit,fmt1) fld%xbound(jf)
    enddo
    do jf=1,4
      write(iunit,fmtn) (fld%qbound(jx,jf), jx=1,fld%geom%nx)
    enddo
  endif
  
  close(iunit) 
endif

return
end subroutine write_file

! ------------------------------------------------------------------------------

subroutine gpnorm(fld, nf, pstat)
implicit none
type(qg_field), intent(in) :: fld
integer, intent(in) :: nf
real(kind=kind_real), intent(inout) :: pstat(3, nf)
integer :: jj,joff

call check(fld)

do jj=1,fld%nf
  joff=(jj-1)*fld%nl
  pstat(1,jj)=minval(fld%gfld3d(:,:,joff+1:joff+fld%nl))
  pstat(2,jj)=maxval(fld%gfld3d(:,:,joff+1:joff+fld%nl))
  pstat(3,jj)=sqrt(sum(fld%gfld3d(:,:,joff+1:joff+fld%nl)**2) &
               & /real(fld%nl*fld%geom%nx*fld%geom%ny,kind_real))
enddo
jj=jj-1

if (fld%lbc) then
  jj=jj+1
  pstat(1,jj)=minval(fld%xbound(:))
  pstat(2,jj)=maxval(fld%xbound(:))
  pstat(3,jj)=sqrt(sum(fld%xbound(:)**2)/real(4,kind_real))

  jj=jj+1
  pstat(1,jj)=minval(fld%qbound(:,:))
  pstat(2,jj)=maxval(fld%qbound(:,:))
  pstat(3,jj)=sqrt(sum(fld%qbound(:,:)**2)/real(4*fld%geom%nx,kind_real))
endif

if (jj /= nf) call abor1_ftn("qg_fields_gpnorm: error number of fields")

return
end subroutine gpnorm

! ------------------------------------------------------------------------------

subroutine fldrms(fld, prms)
implicit none
type(qg_field), intent(in) :: fld
real(kind=kind_real), intent(out) :: prms
integer :: jf,jy,jx,ii
real(kind=kind_real) :: zz

call check(fld)

zz = 0.0

do jf=1,fld%nl*fld%nf
  do jy=1,fld%geom%ny
    do jx=1,fld%geom%nx
      zz = zz + fld%gfld3d(jx,jy,jf)*fld%gfld3d(jx,jy,jf)
    enddo
  enddo
enddo

ii = fld%nl*fld%nf*fld%geom%ny*fld%geom%nx

if (fld%lbc) then
  do jf=1,4
    zz = zz + fld%xbound(jf)*fld%xbound(jf)
  enddo
  ii = ii + 4
  do jf=1,4
    do jx=1,fld%geom%nx
     zz = zz + fld%qbound(jx,jf)*fld%qbound(jx,jf)
    enddo
  enddo
  ii = ii + 4*fld%geom%nx
endif

prms = sqrt(zz/real(ii,kind_real))

end subroutine fldrms

! ------------------------------------------------------------------------------

subroutine interp_tl(fld, locs, vars, gom)
implicit none
type(qg_field), intent(in)   :: fld
type(qg_locs), intent(in)    :: locs
type(qg_vars), intent(in)    :: vars
type(qg_goms), intent(inout) :: gom
real(kind=kind_real) :: di, dj, ai, aj, valb, valt
integer :: jloc,joff,jvar,ii,jj,kk,iright,jsearch
character(len=1) :: cvar

call check(fld)

do jloc=1,locs%nloc
! Convert horizontal coordinate stored in ODB to grid locations
  di=locs%xyz(1,jloc)*real(fld%geom%nx,kind_real)
  ii=int(di)
  ai=di-real(ii,kind_real);
  ii=ii+1
  if (ii<1.or.ii>fld%geom%nx) call abor1_ftn("qg_fields_interp_tl: error ii")
  iright=ii+1
  if (iright==fld%geom%nx+1) iright=1

  dj=locs%xyz(2,jloc)*real(fld%geom%ny,kind_real)
  jj=int(dj)
  aj=dj-real(jj,kind_real);
  jj=jj+1
  if (jj<1.or.jj>fld%geom%ny) call abor1_ftn("qg_fields_interp_tl: error jj")

  kk=nint(locs%xyz(3,jloc))

! Loop on required variables
  gom%used=gom%used+1
  if (vars%nv/=gom%nvar) call abor1_ftn ("qg_fields_interp_tl: inconsistent var and gom")
  do jvar=1,vars%nv
    cvar=vars%fldnames(jvar)
    joff=-1
    do jsearch=1,fld%nf
      if (fld%fldnames(jsearch)==cvar) joff=jsearch-1
    enddo
    if (joff<0) call abor1_ftn("qg_fields_interp_tl: unknown variable")
    joff=fld%nl*joff

!   Interpolate east-west
    if (jj>1) then
      valb=(1.0_kind_real-ai)*fld%gfld3d(ii    ,jj,joff+kk) &
                       & +ai *fld%gfld3d(iright,jj,joff+kk)
    else
      select case (cvar)
      case ("x")
        valb=0.0_kind_real
      case ("u")
        valb=2.0_kind_real*( (1.0_kind_real-ai)*fld%gfld3d(ii,1,joff+kk) &
             &                             +ai *fld%gfld3d(iright,1,joff+kk) ) &
             & -           ( (1.0_kind_real-ai)*fld%gfld3d(ii,2,joff+kk) &
             &                             +ai *fld%gfld3d(iright,2,joff+kk) )
      case ("v")
        valb=0.0_kind_real
      end select
    endif

    if (jj<fld%geom%ny) then
      valt=(1.0_kind_real-ai)*fld%gfld3d(ii    ,jj+1,joff+kk) &
                       & +ai *fld%gfld3d(iright,jj+1,joff+kk)
    else
      select case (cvar)
      case ("x")
        valt = 0.0_kind_real
      case ("u")
        valt=2.0_kind_real*( (1.0_kind_real-ai)*fld%gfld3d(ii,fld%geom%ny,joff+kk) &
             &                             +ai *fld%gfld3d(iright,fld%geom%ny,joff+kk) ) &
             & -           ( (1.0_kind_real-ai)*fld%gfld3d(ii,fld%geom%ny-1,joff+kk) &
             &                             +ai *fld%gfld3d(iright,fld%geom%ny-1,joff+kk) )
      case ("v")
        valt = 0.0_kind_real
      end select
    endif

!   Interpolate north-south
    gom%values(jvar,gom%used) = (1.0_kind_real-aj)*valb + aj*valt
  enddo
enddo

return
end subroutine interp_tl

! ------------------------------------------------------------------------------

subroutine interp_ad(fld, locs, vars, gom)
implicit none
type(qg_field), intent(inout) :: fld
type(qg_locs), intent(in)     :: locs
type(qg_vars), intent(in)     :: vars
type(qg_goms), intent(inout)  :: gom
real(kind=kind_real) :: di, dj, ai, aj, valb, valt
integer :: jloc,joff,jvar,ii,jj,kk,iright,jsearch
character(len=1) :: cvar

call check(fld)

do jloc=locs%nloc,1,-1
! Convert horizontal coordinate stored in ODB to grid locations
  di=locs%xyz(1,jloc)*real(fld%geom%nx,kind_real)
  ii=int(di)
  ai=di-real(ii,kind_real);
  ii=ii+1
  if (ii<1.or.ii>fld%geom%nx) call abor1_ftn("qg_fields_interp_ad: error ii")
  iright=ii+1
  if (iright==fld%geom%nx+1) iright=1

  dj=locs%xyz(2,jloc)*real(fld%geom%ny,kind_real)
  jj=int(dj)
  aj=dj-real(jj,kind_real);
  jj=jj+1
  if (jj<1.or.jj>fld%geom%ny) call abor1_ftn("qg_fields_interp_ad: error jj")

  kk=nint(locs%xyz(3,jloc))

! Loop on required variables
  gom%used=gom%used+1
  if (vars%nv/=gom%nvar) call abor1_ftn ("qg_fields_interp_tl: inconsistent var and gom")
  do jvar=vars%nv,1,-1
    cvar=vars%fldnames(jvar)
    joff=-1
    do jsearch=1,fld%nf
      if (fld%fldnames(jsearch)==cvar) joff=jsearch-1
    enddo
    if (joff<0) call abor1_ftn("qg_fields_interp_ad: unknown variable")
    joff=fld%nl*joff

!   Interpolate north-south
    valb = (1.0_kind_real-aj)*gom%values(jvar,gom%nobs-gom%used+1)
    valt = aj*gom%values(jvar,gom%nobs-gom%used+1)

!   Interpolate east-west
    if (jj>1) then
      fld%gfld3d(ii    ,jj,joff+kk) = &
             & fld%gfld3d(ii    ,jj,joff+kk)+(1.0_kind_real-ai)*valb
      fld%gfld3d(iright,jj,joff+kk) = &
             & fld%gfld3d(iright,jj,joff+kk)+ai*valb
    else
      select case (cvar)
      case ("u")
        fld%gfld3d(ii,1,joff+kk) = &
             & fld%gfld3d(ii,1,joff+kk)+2.0_kind_real*(1.0_kind_real-ai)*valb
        fld%gfld3d(iright,1,joff+kk) = &
             & fld%gfld3d(iright,1,joff+kk)+2.0_kind_real*ai*valb
        fld%gfld3d(ii,2,joff+kk) = &
             & fld%gfld3d(ii,2,joff+kk)-(1.0_kind_real-ai)*valb
        fld%gfld3d(iright,2,joff+kk) = &
             & fld%gfld3d(iright,2,joff+kk)-ai*valb
      end select
    endif

    if (jj<fld%geom%ny) then
      fld%gfld3d(ii    ,jj+1,joff+kk) = &
             & fld%gfld3d(ii    ,jj+1,joff+kk)+(1.0_kind_real-ai)*valt
      fld%gfld3d(iright,jj+1,joff+kk) = &
             & fld%gfld3d(iright,jj+1,joff+kk)+ai*valt
    else
      select case (cvar)
      case ("u")
        fld%gfld3d(ii,fld%geom%ny,joff+kk) = &
             & fld%gfld3d(ii,fld%geom%ny,joff+kk)+2.0_kind_real*(1.0_kind_real-ai)*valt
        fld%gfld3d(iright,fld%geom%ny,joff+kk) = &
             & fld%gfld3d(iright,fld%geom%ny,joff+kk)+2.0_kind_real*ai*valt
        fld%gfld3d(ii,fld%geom%ny-1,joff+kk) = &
             & fld%gfld3d(ii,fld%geom%ny-1,joff+kk)-(1.0_kind_real-ai)*valt
        fld%gfld3d(iright,fld%geom%ny-1,joff+kk)= &
             & fld%gfld3d(iright,fld%geom%ny-1,joff+kk)-ai*valt
      end select
    endif
  enddo
enddo

return
end subroutine interp_ad

! ------------------------------------------------------------------------------

subroutine lin_weights(kk,delta1,delta2,k1,k2,w1,w2)
implicit none
integer, intent(in)  :: kk
real(kind=kind_real), intent(in)     :: delta1,delta2
integer, intent(out) :: k1,k2
real(kind=kind_real), intent(out)    :: w1,w2

integer :: ii
real(kind=kind_real) :: zz

zz=real(kk-1,kind_real)*delta1
zz=zz/delta2
ii=int(zz)
w1=zz-real(ii,kind_real)
w2=1.0_kind_real-w1
k1=ii+1
k2=ii+2

return
end subroutine lin_weights

! ------------------------------------------------------------------------------

subroutine define_ug(self, ug)
use unstructured_grid_mod
implicit none
type(qg_field), intent(in) :: self
type(unstructured_grid), intent(inout) :: ug


end subroutine define_ug

! ------------------------------------------------------------------------------

subroutine convert_to_ug(self, ug)
use unstructured_grid_mod
implicit none
type(qg_field), intent(in) :: self
type(unstructured_grid), intent(inout) :: ug

integer :: nc0a,ic0a,jx,jy,jl,jf,joff
integer,allocatable :: imask(:,:)
real(kind=kind_real),allocatable :: lon(:),lat(:),area(:),vunit(:)

! Define local number of gridpoints (equal to global here since QG works on a single proc)
nc0a = self%geom%nx*self%geom%ny

! Allocation
allocate(lon(nc0a))
allocate(lat(nc0a))
allocate(area(nc0a))
allocate(vunit(self%nl))
allocate(imask(nc0a,self%nl))

! Copy coordinates
ic0a = 0
do jy=1,self%geom%ny
  do jx=1,self%geom%nx
    ic0a = ic0a+1
    lon(ic0a) = self%geom%lon(jx)
    lat(ic0a) = self%geom%lat(jy)
    area(ic0a) = self%geom%area(jx,jy)
  enddo
enddo
imask = 1

! Define vertical unit
do jl=1,self%nl
  vunit(jl) = real(jl,kind=kind_real)
enddo

! Create unstructured grid
call create_unstructured_grid(ug, nc0a, self%nl, self%nf, 1, lon, lat, area, vunit, imask)

! Copy field
ic0a = 0
do jy=1,self%geom%ny
  do jx=1,self%geom%nx
    ic0a = ic0a+1
    do jf=1,self%nf
      joff = (jf-1)*self%nl
      do jl=1,self%nl
        ug%fld(ic0a,jl,jf,1) = self%gfld3d(jx,jy,joff+jl)
      enddo
    enddo
  enddo
enddo

end subroutine convert_to_ug

! ------------------------------------------------------------------------------

subroutine convert_from_ug(self, ug)
use unstructured_grid_mod
implicit none
type(qg_field), intent(inout) :: self
type(unstructured_grid), intent(in) :: ug

integer :: ic0a,jx,jy,jl,jf,joff

! Copy field
ic0a = 0
do jy=1,self%geom%ny
  do jx=1,self%geom%nx
    ic0a = ic0a+1
    do jf=1,self%nf
      joff = (jf-1)*self%nl
      do jl=1,self%nl
        self%gfld3d(jx,jy,joff+jl) = ug%fld(ic0a,jl,jf,1)
      enddo
    enddo
  enddo
enddo

end subroutine convert_from_ug

! ------------------------------------------------------------------------------

function genfilename (c_conf,length,vdate)
use iso_c_binding
use datetime_mod
use duration_mod
type(c_ptr), intent(in)    :: c_conf  !< Configuration
integer, intent(in) :: length
character(len=length) :: genfilename
type(datetime), intent(in) :: vdate

character(len=length) :: fdbdir, expver, typ, validitydate, referencedate, sstep, &
                       & prefix, mmb
type(datetime) :: rdate
type(duration) :: step
integer lenfn

! here we should query the length and then allocate "string".
! But Fortran 90 does not allow variable-length allocatable strings.
! config_get_string checks the string length and aborts if too short.
fdbdir = config_get_string(c_conf,len(fdbdir),"datadir")
expver = config_get_string(c_conf,len(expver),"exp")
typ    = config_get_string(c_conf,len(typ)   ,"type")

if (typ=="ens") then
  mmb = config_get_string(c_conf, len(mmb), "member")
  lenfn = LEN_TRIM(fdbdir) + 1 + LEN_TRIM(expver) + 1 + LEN_TRIM(typ) + 1 + LEN_TRIM(mmb)
  prefix = TRIM(fdbdir) // "/" // TRIM(expver) // "." // TRIM(typ) // "." // TRIM(mmb)
else
  lenfn = LEN_TRIM(fdbdir) + 1 + LEN_TRIM(expver) + 1 + LEN_TRIM(typ)
  prefix = TRIM(fdbdir) // "/" // TRIM(expver) // "." // TRIM(typ)
endif

if (typ=="fc" .or. typ=="ens") then
  referencedate = config_get_string(c_conf,len(referencedate),"date")
  call datetime_to_string(vdate, validitydate)
  call datetime_create(TRIM(referencedate), rdate)
  call datetime_diff(vdate, rdate, step)
  call duration_to_string(step, sstep)
  lenfn = lenfn + 1 + LEN_TRIM(referencedate) + 1 + LEN_TRIM(sstep)
  genfilename = TRIM(prefix) // "." // TRIM(referencedate) // "." // TRIM(sstep)
endif

if (typ=="an") then
  call datetime_to_string(vdate, validitydate)
  lenfn = lenfn + 1 + LEN_TRIM(validitydate)
  genfilename = TRIM(prefix) // "." // TRIM(validitydate)
endif

if (lenfn>length) &
  & call abor1_ftn("qg_fields:genfilename: filename too long")

end function genfilename

! ------------------------------------------------------------------------------

function common_vars(x1, x2)

implicit none
type(qg_field), intent(in) :: x1, x2
integer :: common_vars
integer :: jf

! We assume here that one set of fields is a subset of the other,
! that fields are always in the same order starting with x,
! and that the common fields are the first ones.

common_vars = min(x1%nf, x2%nf)
do jf = 1, common_vars
  if (x1%fldnames(jf)/=x2%fldnames(jf)) &
    & call abor1_ftn("common_vars: fields do not match")
enddo
if (x1%nl /= x2%nl) call abor1_ftn("common_vars: error number of levels")
common_vars = x1%nl * common_vars

end function common_vars

! ------------------------------------------------------------------------------

subroutine check_resolution(x1, x2)

implicit none
type(qg_field), intent(in) :: x1, x2

if (x1%geom%nx /= x2%geom%nx .or.  x1%geom%ny /= x2%geom%ny .or.  x1%nl /= x2%nl) then
  call abor1_ftn ("qg_fields: resolution error")
endif
call check(x1)
call check(x2)

end subroutine check_resolution

! ------------------------------------------------------------------------------

subroutine check(self)
implicit none
type(qg_field), intent(in) :: self
logical :: bad

bad = .not.associated(self%gfld3d)

bad = bad .or. (size(self%gfld3d, 1) /= self%geom%nx)
bad = bad .or. (size(self%gfld3d, 2) /= self%geom%ny)
bad = bad .or. (size(self%gfld3d, 3) /= self%nl*self%nf)

bad = bad .or. .not.associated(self%x)

if (self%nf>1) then
  bad = bad .or. .not.associated(self%q)
  bad = bad .or. .not.associated(self%u)
  bad = bad .or. .not.associated(self%v)
else
  bad = bad .or. associated(self%q)
  bad = bad .or. associated(self%u)
  bad = bad .or. associated(self%v)
endif

!allocate(self%fldnames(self%nf))

if (self%lbc) then
  bad = bad .or. .not.associated(self%xbound)
  bad = bad .or. (size(self%xbound) /= 4)

  bad = bad .or. .not.associated(self%qbound)
  bad = bad .or. (size(self%qbound, 1) /= self%geom%nx)
  bad = bad .or. (size(self%qbound, 2) /= 4)
else
  bad = bad .or. associated(self%xbound)
  bad = bad .or. associated(self%qbound)
endif

if (bad) then
  write(0,*)'nx, ny, nf, nl, lbc = ',self%geom%nx,self%geom%ny,self%nf,self%nl,self%lbc
  if (associated(self%gfld3d)) write(0,*)'shape(gfld3d) = ',shape(self%gfld3d)
  if (associated(self%xbound)) write(0,*)'shape(xbound) = ',shape(self%xbound)
  if (associated(self%qbound)) write(0,*)'shape(qbound) = ',shape(self%qbound)
  call abor1_ftn ("qg_fields: field not consistent")
endif

end subroutine check

! ------------------------------------------------------------------------------

end module qg_fields<|MERGE_RESOLUTION|>--- conflicted
+++ resolved
@@ -27,14 +27,8 @@
         & self_add, self_schur, self_sub, self_mul, axpy, &
         & dot_prod, add_incr, diff_incr, &
         & read_file, write_file, gpnorm, fldrms, &
-<<<<<<< HEAD
         & change_resol, interp_tl, interp_ad, convert_to_ug, convert_from_ug, &
         & analytic_init
-
-=======
-        & change_resol, interp_tl, interp_ad, &
-        & analytic_init
->>>>>>> 2bcf5ca0
 public :: qg_field_registry
 
 ! ------------------------------------------------------------------------------
