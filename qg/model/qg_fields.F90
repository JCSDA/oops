--- conflicted
+++ resolved
@@ -750,17 +750,10 @@
         ! Some compilers don't tolerate passing a null pointer
         if (fld%lbc) then
            call calc_pv(geom%nx,geom%ny,fld%q,fld%x,fld%x_north,fld%x_south,&
-<<<<<<< HEAD
-                f1,f2,deltax,deltay,bet,rs,fld%lbc)
-        else
-           call calc_pv(geom%nx,geom%ny,fld%q,fld%x,[0.0,0.0],[0.0,0.0],&
-                f1,f2,deltax,deltay,bet,rs,fld%lbc)
-=======
                         f1,f2,deltax,deltay,bet,rs,fld%lbc)
         else
            call calc_pv(geom%nx,geom%ny,fld%q,fld%x,xdum,xdum,&
                         f1,f2,deltax,deltay,bet,rs,fld%lbc)
->>>>>>> 156df680
         endif
              
      case ("dcmip-test-1-2")
@@ -783,17 +776,10 @@
         ! Some compilers don't tolerate passing a null pointer
         if (fld%lbc) then
            call calc_pv(geom%nx,geom%ny,fld%q,fld%x,fld%x_north,fld%x_south,&
-<<<<<<< HEAD
-                f1,f2,deltax,deltay,bet,rs,fld%lbc)
-        else
-           call calc_pv(geom%nx,geom%ny,fld%q,fld%x,[0.0,0.0],[0.0,0.0],&
-                f1,f2,deltax,deltay,bet,rs,fld%lbc)
-=======
                         f1,f2,deltax,deltay,bet,rs,fld%lbc)
         else
            call calc_pv(geom%nx,geom%ny,fld%q,fld%x,xdum,xdum,&
                         f1,f2,deltax,deltay,bet,rs,fld%lbc)
->>>>>>> 156df680
         endif
 
      case default
