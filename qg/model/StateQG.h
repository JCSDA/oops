/*
 * (C) Copyright 2009-2016 ECMWF.
 * 
 * This software is licensed under the terms of the Apache Licence Version 2.0
 * which can be obtained at http://www.apache.org/licenses/LICENSE-2.0. 
 * In applying this licence, ECMWF does not waive the privileges and immunities 
 * granted to it by virtue of its status as an intergovernmental organisation nor
 * does it submit to any jurisdiction.
 */

#ifndef QG_MODEL_STATEQG_H_
#define QG_MODEL_STATEQG_H_

#include <ostream>
#include <string>

#include <boost/scoped_ptr.hpp>

#include "model/FieldsQG.h"
#include "util/DateTime.h"
#include "util/ObjectCounter.h"
#include "util/Printable.h"

namespace eckit {
  class Configuration;
}

namespace oops {
  class UnstructuredGrid;
  class Variables;
}

namespace qg {
  class GomQG;
  class LocationsQG;
  class GeometryQG;
  class IncrementQG;

/// QG model state
/*!
 * A State contains everything that is needed to propagate the state
 * forward in time.
 */

// -----------------------------------------------------------------------------
class StateQG : public util::Printable,
                private util::ObjectCounter<StateQG> {
 public:
  static const std::string classname() {return "qg::StateQG";}

/// Constructor, destructor
  StateQG(const GeometryQG &, const oops::Variables &, const util::DateTime &);  // Is it used?
  StateQG(const GeometryQG &, const eckit::Configuration &);
  StateQG(const GeometryQG &, const StateQG &);
  StateQG(const StateQG &);
  virtual ~StateQG();
  StateQG & operator=(const StateQG &);

/// Interpolate to observation location
  void interpolate(const LocationsQG &, const oops::Variables &, GomQG &) const;

/// Interpolate full fields
  void changeResolution(const StateQG & xx);

/// Interactions with Increment
  StateQG & operator+=(const IncrementQG &);

/// I/O and diagnostics
  void read(const eckit::Configuration &);
  void write(const eckit::Configuration &) const;
  double norm() const {return fields_->norm();}
  const util::DateTime & validTime() const {return fields_->time();}
  util::DateTime & validTime() {return fields_->time();}

<<<<<<< HEAD
/// Convert to/from unstructured grid
=======
/// Define and convert to/from unstructured grid
  void define(oops::UnstructuredGrid &) const;
>>>>>>> f47c4736
  void convert_to(oops::UnstructuredGrid &) const;
  void convert_from(const oops::UnstructuredGrid &);

/// Access to fields
  FieldsQG & fields() {return *fields_;}
  const FieldsQG & fields() const {return *fields_;}

  boost::shared_ptr<const GeometryQG> geometry() const {
    return fields_->geometry();
  }

/// Other
  void activateModel();
  void deactivateModel();

  void zero();
  void accumul(const double &, const StateQG &);

 private:
  void print(std::ostream &) const;
  boost::scoped_ptr<FieldsQG> fields_;
  boost::scoped_ptr<FieldsQG> stash_;
};
// -----------------------------------------------------------------------------

}  // namespace qg

#endif  // QG_MODEL_STATEQG_H_<|MERGE_RESOLUTION|>--- conflicted
+++ resolved
@@ -72,12 +72,8 @@
   const util::DateTime & validTime() const {return fields_->time();}
   util::DateTime & validTime() {return fields_->time();}
 
-<<<<<<< HEAD
-/// Convert to/from unstructured grid
-=======
 /// Define and convert to/from unstructured grid
   void define(oops::UnstructuredGrid &) const;
->>>>>>> f47c4736
   void convert_to(oops::UnstructuredGrid &) const;
   void convert_from(const oops::UnstructuredGrid &);
 
