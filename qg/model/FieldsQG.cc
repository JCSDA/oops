/*
 * (C) Copyright 2009-2016 ECMWF.
 * 
 * This software is licensed under the terms of the Apache Licence Version 2.0
 * which can be obtained at http://www.apache.org/licenses/LICENSE-2.0. 
 * In applying this licence, ECMWF does not waive the privileges and immunities 
 * granted to it by virtue of its status as an intergovernmental organisation nor
 * does it submit to any jurisdiction.
 */

#include "model/FieldsQG.h"

#include <cmath>
#include <map>
#include <string>
#include <vector>

#include "eckit/config/Configuration.h"
<<<<<<< HEAD
=======
#include "oops/base/Variables.h"
#include "util/DateTime.h"
#include "util/Logger.h"
>>>>>>> 12e15712
#include "model/GomQG.h"
#include "model/LocationsQG.h"
#include "model/QgFortran.h"
#include "model/GeometryQG.h"
#include "model/VariablesQG.h"
<<<<<<< HEAD
#include "oops/generic/UnstructuredGrid.h"
#include "util/DateTime.h"
#include "util/Logger.h"
=======
>>>>>>> 12e15712

// -----------------------------------------------------------------------------
namespace qg {
// -----------------------------------------------------------------------------
FieldsQG::FieldsQG(const GeometryQG & geom, const oops::Variables & vars,
                   const util::DateTime & time):
  geom_(new GeometryQG(geom)), vars_(vars), time_(time)
{
  qg_field_create_f90(keyFlds_, geom_->toFortran(), vars_.toFortran());
}
// -----------------------------------------------------------------------------
FieldsQG::FieldsQG(const FieldsQG & other, const bool copy)
  : geom_(other.geom_), vars_(other.vars_), time_(other.time_)
{
  qg_field_create_f90(keyFlds_, geom_->toFortran(), vars_.toFortran());
  if (copy) {
    qg_field_copy_f90(keyFlds_, other.keyFlds_);
  } else {
    qg_field_zero_f90(keyFlds_);
  }
}
// -----------------------------------------------------------------------------
FieldsQG::FieldsQG(const FieldsQG & other)
  : geom_(other.geom_), vars_(other.vars_), time_(other.time_)
{
  qg_field_create_f90(keyFlds_, geom_->toFortran(), vars_.toFortran());
  qg_field_copy_f90(keyFlds_, other.keyFlds_);
}
// -----------------------------------------------------------------------------
FieldsQG::FieldsQG(const FieldsQG & other, const GeometryQG & geom)
  : geom_(new GeometryQG(geom)), vars_(other.vars_), time_(other.time_)
{
  qg_field_create_f90(keyFlds_, geom_->toFortran(), vars_.toFortran());
  qg_field_change_resol_f90(keyFlds_, other.keyFlds_);
}
// -----------------------------------------------------------------------------
FieldsQG::FieldsQG(const FieldsQG & other, const oops::Variables & vars)
  : geom_(other.geom_), vars_(vars), time_(other.time_)
{
  qg_field_create_f90(keyFlds_, geom_->toFortran(), vars_.toFortran());
  qg_field_copy_f90(keyFlds_, other.keyFlds_);
}
// -----------------------------------------------------------------------------
FieldsQG::~FieldsQG() {
  qg_field_delete_f90(keyFlds_);
}
// -----------------------------------------------------------------------------
FieldsQG & FieldsQG::operator=(const FieldsQG & rhs) {
  qg_field_copy_f90(keyFlds_, rhs.keyFlds_);
  time_ = rhs.time_;
  return *this;
}
// -----------------------------------------------------------------------------
FieldsQG & FieldsQG::operator+=(const FieldsQG & rhs) {
  qg_field_self_add_f90(keyFlds_, rhs.keyFlds_);
  return *this;
}
// -----------------------------------------------------------------------------
FieldsQG & FieldsQG::operator-=(const FieldsQG & rhs) {
  qg_field_self_sub_f90(keyFlds_, rhs.keyFlds_);
  return *this;
}
// -----------------------------------------------------------------------------
FieldsQG & FieldsQG::operator*=(const double & zz) {
  qg_field_self_mul_f90(keyFlds_, zz);
  return *this;
}
// -----------------------------------------------------------------------------
void FieldsQG::zero() {
  qg_field_zero_f90(keyFlds_);
}
// -----------------------------------------------------------------------------
void FieldsQG::zero(const util::DateTime & time) {
  qg_field_zero_f90(keyFlds_);
  time_ = time;
}
// -----------------------------------------------------------------------------
void FieldsQG::axpy(const double & zz, const FieldsQG & rhs) {
  qg_field_axpy_f90(keyFlds_, zz, rhs.keyFlds_);
}
// -----------------------------------------------------------------------------
double FieldsQG::dot_product_with(const FieldsQG & fld2) const {
  double zz;
  qg_field_dot_prod_f90(keyFlds_, fld2.keyFlds_, zz);
  return zz;
}
// -----------------------------------------------------------------------------
void FieldsQG::schur_product_with(const FieldsQG & dx) {
    qg_field_self_schur_f90(keyFlds_, dx.keyFlds_);
}
// -----------------------------------------------------------------------------
void FieldsQG::random() {
  qg_field_random_f90(keyFlds_);
}
// -----------------------------------------------------------------------------
<<<<<<< HEAD
void FieldsQG::dirac(const eckit::Configuration & config) {
  const eckit::Configuration * conf = &config;
  qg_field_dirac_f90(keyFlds_, &conf);
}
// -----------------------------------------------------------------------------
void FieldsQG::interpolate(const LocationsQG & locs, const VariablesQG & vars, GomQG & gom) const {
  qg_field_interp_tl_f90(keyFlds_, locs.toFortran(), vars.toFortran(), gom.toFortran());
=======
void FieldsQG::interpolate(const LocationsQG & locs, const oops::Variables & vars,
                           GomQG & gom) const {
  const VariablesQG varqg(vars);
  qg_field_interp_tl_f90(keyFlds_, locs.toFortran(), varqg.toFortran(), gom.toFortran());
>>>>>>> 12e15712
}
// -----------------------------------------------------------------------------
void FieldsQG::interpolateTL(const LocationsQG & locs, const oops::Variables & vars,
                             GomQG & gom) const {
  const VariablesQG varqg(vars);
  qg_field_interp_tl_f90(keyFlds_, locs.toFortran(), varqg.toFortran(), gom.toFortran());
}
// -----------------------------------------------------------------------------
void FieldsQG::interpolateAD(const LocationsQG & locs, const oops::Variables & vars,
                             const GomQG & gom) {
  const VariablesQG varqg(vars);
  qg_field_interp_ad_f90(keyFlds_, locs.toFortran(), varqg.toFortran(), gom.toFortran());
}
// -----------------------------------------------------------------------------
void FieldsQG::changeResolution(const FieldsQG & other) {
  qg_field_change_resol_f90(keyFlds_, other.keyFlds_);
}
// -----------------------------------------------------------------------------
void FieldsQG::add(const FieldsQG & rhs) {
  qg_field_add_incr_f90(keyFlds_, rhs.keyFlds_);
}
// -----------------------------------------------------------------------------
void FieldsQG::diff(const FieldsQG & x1, const FieldsQG & x2) {
  qg_field_diff_incr_f90(keyFlds_, x1.keyFlds_, x2.keyFlds_);
}
// -----------------------------------------------------------------------------
void FieldsQG::convert_to(oops::UnstructuredGrid & ug) const {
  qg_field_convert_to_f90(keyFlds_, ug.toFortran());
}
// -----------------------------------------------------------------------------
void FieldsQG::convert_from(const oops::UnstructuredGrid & ug) {
  qg_field_convert_from_f90(keyFlds_, ug.toFortran());
}
// -----------------------------------------------------------------------------
void FieldsQG::read(const eckit::Configuration & config) {
  const eckit::Configuration * conf = &config;
  util::DateTime * dtp = &time_;
  qg_field_read_file_f90(keyFlds_, &conf, &dtp);
}
// -----------------------------------------------------------------------------
void FieldsQG::write(const eckit::Configuration & config) const {
  const eckit::Configuration * conf = &config;
  const util::DateTime * dtp = &time_;
  qg_field_write_file_f90(keyFlds_, &conf, &dtp);
}
// -----------------------------------------------------------------------------
double FieldsQG::norm() const {
  double zz = 0.0;
  qg_field_rms_f90(keyFlds_, zz);
  return zz;
}
// -----------------------------------------------------------------------------
void FieldsQG::print(std::ostream & os) const {
  int nx = -1;
  int ny = -1;
  int nf = -1;
  int nb = -1;
  qg_field_sizes_f90(keyFlds_, nx, ny, nf, nb);
  os << std::endl << "  Resolution = " << nx << ", " << ny
     << ", Fields = " << nf << ", " << nb;
  nf += nb;
  std::vector<double> zstat(3*nf);
  qg_field_gpnorm_f90(keyFlds_, nf, zstat[0]);
  for (int jj = 0; jj < nf; ++jj) {
    os << std::endl << "  Min=" << zstat[3*jj]
       << ", Max=" << zstat[3*jj+1] << ", RMS=" << zstat[3*jj+2];
  }
}
// -----------------------------------------------------------------------------
bool FieldsQG::isForModel(bool nonlinear) const {
  int nx = -1;
  int ny = -1;
  int nf = -1;
  int nb = -1;
  qg_field_sizes_f90(keyFlds_, nx, ny, nf, nb);
  bool ok = (nf == 4);
  if (nonlinear) ok = ok && (nb == 2);
  return ok;
}
// -----------------------------------------------------------------------------
}  // namespace qg<|MERGE_RESOLUTION|>--- conflicted
+++ resolved
@@ -16,23 +16,15 @@
 #include <vector>
 
 #include "eckit/config/Configuration.h"
-<<<<<<< HEAD
-=======
+#include "oops/generic/UnstructuredGrid.h"
 #include "oops/base/Variables.h"
 #include "util/DateTime.h"
 #include "util/Logger.h"
->>>>>>> 12e15712
 #include "model/GomQG.h"
 #include "model/LocationsQG.h"
 #include "model/QgFortran.h"
 #include "model/GeometryQG.h"
 #include "model/VariablesQG.h"
-<<<<<<< HEAD
-#include "oops/generic/UnstructuredGrid.h"
-#include "util/DateTime.h"
-#include "util/Logger.h"
-=======
->>>>>>> 12e15712
 
 // -----------------------------------------------------------------------------
 namespace qg {
@@ -128,20 +120,15 @@
   qg_field_random_f90(keyFlds_);
 }
 // -----------------------------------------------------------------------------
-<<<<<<< HEAD
 void FieldsQG::dirac(const eckit::Configuration & config) {
   const eckit::Configuration * conf = &config;
   qg_field_dirac_f90(keyFlds_, &conf);
 }
 // -----------------------------------------------------------------------------
-void FieldsQG::interpolate(const LocationsQG & locs, const VariablesQG & vars, GomQG & gom) const {
-  qg_field_interp_tl_f90(keyFlds_, locs.toFortran(), vars.toFortran(), gom.toFortran());
-=======
 void FieldsQG::interpolate(const LocationsQG & locs, const oops::Variables & vars,
                            GomQG & gom) const {
   const VariablesQG varqg(vars);
   qg_field_interp_tl_f90(keyFlds_, locs.toFortran(), varqg.toFortran(), gom.toFortran());
->>>>>>> 12e15712
 }
 // -----------------------------------------------------------------------------
 void FieldsQG::interpolateTL(const LocationsQG & locs, const oops::Variables & vars,
