! (C) Copyright 2009-2016 ECMWF.
! (C) Copyright 2017-2019 UCAR.
!
! This software is licensed under the terms of the Apache Licence Version 2.0
! which can be obtained at http://www.apache.org/licenses/LICENSE-2.0.
! In applying this licence, ECMWF does not waive the privileges and immunities
! granted to it by virtue of its status as an intergovernmental organisation nor
! does it submit to any jurisdiction.

module qg_obsdb_mod

use atlas_module
use datetime_mod
use duration_mod
use fckit_configuration_module, only: fckit_configuration
use fckit_log_module, only: fckit_log
use iso_c_binding
use kinds
use netcdf
use qg_constants_mod
use qg_locs_mod
use qg_obsvec_mod
use qg_projection_mod
use qg_tools_mod
use random_mod
use string_f_c_mod

implicit none

private
public :: qg_obsdb
public :: qg_obsdb_registry
public :: qg_obsdb_setup,qg_obsdb_delete,qg_obsdb_get,qg_obsdb_put,qg_obsdb_has,qg_obsdb_locations,qg_obsdb_generate,qg_obsdb_nobs
! ------------------------------------------------------------------------------
integer,parameter :: rseed = 1 !< Random seed (for reproducibility)

type column_data
  character(len=50) :: colname                !< Column name
  type(column_data),pointer :: next => null() !< Next column
  integer :: nlev                             !< Number of levels
  real(kind_real),allocatable :: values(:,:)  !< Values
end type column_data

type group_data
  character(len=50) :: grpname                   !< Group name
  type(group_data),pointer :: next => null()     !< Next group
  integer :: nobs                                !< Number of observations
  type(datetime),allocatable :: times(:)         !< Time-slots
  type(column_data),pointer :: colhead => null() !< Head column
end type group_data

type qg_obsdb
  integer :: ngrp                               !< Number of groups
  character(len=1024) :: filein                 !< Input filename
  character(len=1024) :: fileout                !< Output filename
  type(group_data),pointer :: grphead => null() !< Head group
end type qg_obsdb

#define LISTED_TYPE qg_obsdb

!> Linked list interface - defines registry_t type
#include "oops/util/linkedList_i.f"

!> Global registry
type(registry_t) :: qg_obsdb_registry
! ------------------------------------------------------------------------------
contains
! ------------------------------------------------------------------------------
! Public
! ------------------------------------------------------------------------------
!> Linked list implementation
#include "oops/util/linkedList_c.f"
! ------------------------------------------------------------------------------
!> Setup observation data
subroutine qg_obsdb_setup(self,f_conf,winbgn,winend)
use string_utils

implicit none

! Passed variables
type(qg_obsdb),intent(inout) :: self           !< Observation data
type(fckit_configuration),intent(in) :: f_conf !< FCKIT configuration
type(datetime),intent(in) :: winbgn            !< Start of window
type(datetime),intent(in) :: winend            !< End of window

! Local variables
character(len=1024) :: fin,fout
character(len=:),allocatable :: str

! Input file
if (f_conf%has("obsdatain")) then
  call f_conf%get_or_die("obsdatain.obsfile",str)
  fin = str
else
  fin = ''
endif
call fckit_log%info('qg_obsdb_setup: file in = '//trim(fin))

! Output file
if (f_conf%has("obsdataout")) then
  call f_conf%get_or_die("obsdataout.obsfile",str)
  call swap_name_member(f_conf, str)

  fout = str
  call fckit_log%info('qg_obsdb_setup: file out = '//trim(fout))
else
  fout = ''
endif

! Set attributes
self%ngrp = 0
self%filein = fin
self%fileout = fout

! Read observation data
if (self%filein/='') call qg_obsdb_read(self,winbgn,winend)

end subroutine qg_obsdb_setup
! ------------------------------------------------------------------------------
!> Delete observation data
subroutine qg_obsdb_delete(self)

implicit none

! Passed variables
type(qg_obsdb),intent(inout) :: self !< Observation data

! Local variables
type(group_data),pointer :: jgrp
type(column_data),pointer :: jcol
integer :: jobs

! Write observation data
if (self%fileout/='') call qg_obsdb_write(self)

! Release memory
do while (associated(self%grphead))
  jgrp => self%grphead
  self%grphead => jgrp%next
  do jobs=1,jgrp%nobs
    call datetime_delete(jgrp%times(jobs))
  enddo
  deallocate(jgrp%times)
  do while (associated(jgrp%colhead))
    jcol => jgrp%colhead
    jgrp%colhead => jcol%next
    deallocate(jcol%values)
    deallocate(jcol)
  enddo
  deallocate(jgrp)
enddo

end subroutine qg_obsdb_delete
! ------------------------------------------------------------------------------
!> Get observation data
subroutine qg_obsdb_get(self,grp,col,ovec,local,idx)

implicit none

! Passed variables
type(qg_obsdb),intent(in) :: self     !< Observation data
character(len=*),intent(in) :: grp    !< Group
character(len=*),intent(in) :: col    !< Column
type(qg_obsvec),intent(inout) :: ovec !< Observation vector
logical,intent(in) :: local           !< whether local subsetting is to be done
integer,intent(in),optional :: idx(:) !< subset of indices to get

! Local variables
type(group_data),pointer :: jgrp
type(column_data),pointer :: jcol
integer :: jobs,jlev

! Print Group and column
call fckit_log%debug('qg_obsdb_get: grp = '//trim(grp))
call fckit_log%debug('qg_obsdb_get: col = '//trim(col))

! Find observation group
call qg_obsdb_find_group(self,grp,jgrp)
if (.not.associated(jgrp)) then
  jgrp => self%grphead
  do while (associated(jgrp))
    call fckit_log%info('qg_obsdb_get: group '//trim(jgrp%grpname)//' exists')
    jgrp => jgrp%next
  enddo
  call fckit_log%error('qg_obsdb_get: cannot find '//trim(grp))
  call abor1_ftn('qg_obsdb_get: obs group not found')
endif

! Find observation column
call qg_obsdb_find_column(jgrp,col,jcol)
if (.not.associated(jcol)) call abor1_ftn('qg_obsdb_get: obs column not found')

! Get observation data
if (allocated(ovec%values)) deallocate(ovec%values)
ovec%nlev = jcol%nlev
if (local) then
  ! if local subset, but desired subset is zero length, return empty vector.
  if ( .not. present(idx)) then
    ovec%nobs = 0
  else
    ovec%nobs = size(idx)
  endif

  ! get only a subset of the obs
  allocate(ovec%values(ovec%nlev,ovec%nobs))
  do jobs=1,ovec%nobs
    do jlev=1,jcol%nlev
      ovec%values(jlev,jobs) = jcol%values(jlev,idx(jobs)+1)
    enddo
  enddo
else
  ! get all the obs
  ovec%nobs = jgrp%nobs
  allocate(ovec%values(ovec%nlev,ovec%nobs))
  do jobs=1,jgrp%nobs
    do jlev=1,jcol%nlev
      ovec%values(jlev,jobs) = jcol%values(jlev,jobs)
    enddo
  enddo
end if

end subroutine qg_obsdb_get
! ------------------------------------------------------------------------------
!> Put observations data
subroutine qg_obsdb_put(self,grp,col,ovec)

implicit none

! Passed variables
type(qg_obsdb),intent(inout) :: self !< Observation data
character(len=*),intent(in) :: grp   !< Group
character(len=*),intent(in) :: col   !< Column
type(qg_obsvec),intent(in) :: ovec   !< Observation vector

! Local variables
type(group_data),pointer :: jgrp
type(column_data),pointer :: jcol
integer :: jobs,jlev

! Find observation group
call qg_obsdb_find_group(self,grp,jgrp)
if (.not.associated(jgrp)) then
  jgrp => self%grphead
  do while (associated(jgrp))
    call fckit_log%info('qg_obsdb_put: group '//trim(jgrp%grpname)//' exists')
    jgrp => jgrp%next
  enddo
  call fckit_log%error('qg_obsdb_put: cannot find '//trim(grp))
  call abor1_ftn('qg_obsdb_put: obs group not found')
endif

! Find observation column (and add it if not there)
call qg_obsdb_find_column(jgrp,col,jcol)
if (.not.associated(jcol)) then
  if (.not.associated(jgrp%colhead)) call abor1_ftn('qg_obsdb_put: no locations')
  jcol => jgrp%colhead
  do while (associated(jcol%next))
    jcol => jcol%next
  enddo
  allocate(jcol%next)
  jcol => jcol%next
  jcol%colname = col
  jcol%nlev = ovec%nlev
  allocate(jcol%values(jcol%nlev,jgrp%nobs))
endif

! Put observation data
if (ovec%nobs/=jgrp%nobs) call abor1_ftn('qg_obsdb_put: error obs number')
if (ovec%nlev/=jcol%nlev) call abor1_ftn('qg_obsdb_put: error col number')
do jobs=1,jgrp%nobs
  do jlev=1,jcol%nlev
    jcol%values(jlev,jobs) = ovec%values(jlev,jobs)
  enddo
enddo

end subroutine qg_obsdb_put
! ------------------------------------------------------------------------------
!> Test observation data existence
subroutine qg_obsdb_has(self,grp,col,has)

implicit none

! Passed variables
type(qg_obsdb),intent(in) :: self  !< Observation data
character(len=*),intent(in) :: grp !< Group
character(len=*),intent(in) :: col !< Column
integer,intent(out) :: has         !< Test flag

! Passed variables
type(group_data),pointer :: jgrp
type(column_data),pointer :: jcol

! Initialization
has = 0

! Find observation group
call qg_obsdb_find_group(self,grp,jgrp)
if (associated(jgrp)) then
  ! Find observation column
  call qg_obsdb_find_column(jgrp,col,jcol)
  if (associated(jcol)) has = 1
endif

end subroutine qg_obsdb_has
! ------------------------------------------------------------------------------
!> Get locations from observation data
subroutine qg_obsdb_locations(self,grp,fields,c_times)

implicit none

! Passed variables
type(qg_obsdb),intent(in) :: self   !< Observation data
character(len=*),intent(in) :: grp  !< Group
type(atlas_fieldset), intent(inout) :: fields !< Locations FieldSet
type(c_ptr), intent(in), value :: c_times !< pointer to times array in C++

! Local variables
integer :: nlocs, jo
character(len=8),parameter :: col = 'Location'
type(group_data),pointer :: jgrp
type(column_data),pointer :: jcol
type(atlas_field) :: field_z, field_lonlat
real(kind_real), pointer :: z(:), lonlat(:,:)
<<<<<<< HEAD
=======

! Count observations
call qg_obsdb_count_time(self,grp,t1,t2,nlocs)
allocate(indx(nlocs))
call qg_obsdb_count_indx(self,grp,t1,t2,indx)
>>>>>>> d33aced0

! Find observation group
call qg_obsdb_find_group(self,grp,jgrp)
if (.not.associated(jgrp)) call abor1_ftn('qg_obsdb_locations: obs group not found')
nlocs = jgrp%nobs

! Find observation column
call qg_obsdb_find_column(jgrp,col,jcol)
if (.not.associated(jcol)) call abor1_ftn('qg_obsdb_locations: obs column not found')

! Set number of observations

field_lonlat = atlas_field(name="lonlat", kind=atlas_real(kind_real), shape=[2,nlocs])
field_z = atlas_field(name="altitude", kind=atlas_real(kind_real), shape=[nlocs])

call field_lonlat%data(lonlat)
call field_z%data(z)

! Copy coordinates
do jo = 1, nlocs
<<<<<<< HEAD
  lonlat(1,jo) = jcol%values(1,jo)
  lonlat(2,jo) = jcol%values(2,jo)
  z(jo) = jcol%values(3,jo)
  call f_c_push_to_datetime_vector(c_times, jgrp%times(jo))
=======
  lonlat(1,jo) = jcol%values(1,indx(jo))
  lonlat(2,jo) = jcol%values(2,indx(jo))
  z(jo) = jcol%values(3,indx(jo))
  call f_c_push_to_datetime_vector(c_times, jgrp%times(indx(jo)))
>>>>>>> d33aced0
enddo

call fields%add(field_lonlat)
call fields%add(field_z)

! release pointers
call field_lonlat%final()
call field_z%final()
<<<<<<< HEAD
=======

deallocate(indx)
>>>>>>> d33aced0

end subroutine qg_obsdb_locations
! ------------------------------------------------------------------------------
!> Generate observation data
subroutine qg_obsdb_generate(self,grp,f_conf,bgn,step,ktimes,kobs)

implicit none

! Passed variables
type(qg_obsdb),intent(inout) :: self           !< Observation data
character(len=*),intent(in) :: grp             !< Group
type(fckit_configuration),intent(in) :: f_conf !< FCKIT configuration
type(datetime),intent(in) :: bgn               !< Start time
type(duration),intent(in) :: step              !< Time-step
integer,intent(in) :: ktimes                   !< Number of time-slots
integer,intent(inout) :: kobs                  !< Number of observations

! Local variables
integer :: nlev,nlocs
real(kind_real) :: err
type(datetime),allocatable :: times(:)
type(qg_obsvec) :: obsloc,obserr

! Get number of observations
call f_conf%get_or_die("obs_density",nlocs)
kobs = nlocs*ktimes

! Allocation
allocate(times(kobs))

! Generate locations
call qg_obsdb_generate_locations(nlocs,ktimes,bgn,step,times,obsloc)

! Create observations data
call qg_obsdb_create(self,trim(grp),times,obsloc)

! Create observation error
call f_conf%get_or_die("obs_error",err)
call f_conf%get_or_die("nval",nlev)
call qg_obsvec_setup(obserr,nlev,kobs)
obserr%values(:,:) = err
call qg_obsdb_put(self,trim(grp),'ObsError',obserr)

! Release memory
deallocate(times)
deallocate(obsloc%values)
deallocate(obserr%values)

end subroutine qg_obsdb_generate
! ------------------------------------------------------------------------------
!> Get observation data size
subroutine qg_obsdb_nobs(self,grp,kobs)

implicit none

! Passed variables
type(qg_obsdb),intent(in) :: self  !< Observation data
character(len=*),intent(in) :: grp !< Group
integer,intent(inout) :: kobs      !< Number of observations

! Local variables
type(group_data),pointer :: jgrp

! Find group
call qg_obsdb_find_group(self,grp,jgrp)

! Get observation data size
if (associated(jgrp)) then
  kobs = jgrp%nobs
else
  kobs = 0
endif

end subroutine qg_obsdb_nobs
! ------------------------------------------------------------------------------
!  Private
! ------------------------------------------------------------------------------
!> Read observation data
subroutine qg_obsdb_read(self,winbgn,winend)

implicit none

! Passed variables
type(qg_obsdb),intent(inout) :: self !< Observation data
type(datetime),intent(in) :: winbgn  !< Start of window
type(datetime),intent(in) :: winend  !< End of window

! Local variables
integer :: igrp,icol,iobs,ncol,nobsfile,jobs
integer :: ncid,grpname_id,ngrp_id,nobs_id,ncol_id,times_id,nlev_id,colname_id,values_id
type(group_data),pointer :: jgrp
type(column_data),pointer :: jcol
character(len=6) :: igrpchar
character(len=50) :: stime
character(len=1024) :: record
logical, allocatable :: inwindow(:)
type(datetime) :: tobs
type(datetime), allocatable :: alltimes(:)
real(kind_real),allocatable :: readbuf(:,:)

! Open NetCDF file
call ncerr(nf90_open(trim(self%filein),nf90_nowrite,ncid))

! Get dimensions ids
call ncerr(nf90_inq_dimid(ncid,'ngrp',ngrp_id))

! Get dimensions
call ncerr(nf90_inquire_dimension(ncid,ngrp_id,len=self%ngrp))

! Get variables ids
call ncerr(nf90_inq_varid(ncid,'grpname',grpname_id))

do igrp=1,self%ngrp
  ! Allocation
  if (igrp==1) then
    allocate(self%grphead)
    jgrp => self%grphead
  else
    allocate(jgrp%next)
    jgrp => jgrp%next
  endif
  write(igrpchar,'(i6.6)') igrp

  ! Get variables
  call ncerr(nf90_get_var(ncid,grpname_id,jgrp%grpname,(/1,igrp/),(/50,1/)))

  ! Get dimensions ids
  call ncerr(nf90_inq_dimid(ncid,'nobs_'//igrpchar,nobs_id))
  call ncerr(nf90_inq_dimid(ncid,'ncol_'//igrpchar,ncol_id))

  ! Get dimensions
  call ncerr(nf90_inquire_dimension(ncid,nobs_id,len=nobsfile))
  call ncerr(nf90_inquire_dimension(ncid,ncol_id,len=ncol))
  write(record,*) 'qg_obsdb_read: reading ',nobsfile,' ',jgrp%grpname,' observations'
  call fckit_log%info(record)

  ! Get variables ids
  call ncerr(nf90_inq_varid(ncid,'times_'//igrpchar,times_id))
  call ncerr(nf90_inq_varid(ncid,'nlev_'//igrpchar,nlev_id))
  call ncerr(nf90_inq_varid(ncid,'colname_'//igrpchar,colname_id))
  call ncerr(nf90_inq_varid(ncid,'values_'//igrpchar,values_id))

  ! Allocation
  allocate(inwindow(nobsfile))
  allocate(alltimes(nobsfile))

  ! Read in times
  call ncerr(nf90_get_var(ncid,grpname_id,jgrp%grpname,(/1,igrp/),(/50,1/)))
  jgrp%nobs = 0
  do iobs=1,nobsfile
    call ncerr(nf90_get_var(ncid,times_id,stime,(/1,iobs/),(/50,1/)))
    call datetime_create(stime,tobs)
    if (tobs > winbgn .and. tobs <= winend) then
      inwindow(iobs) = .true.
      alltimes(iobs) = tobs
      jgrp%nobs = jgrp%nobs + 1
    else
      inwindow(iobs) = .false.
    endif
  end do
  write(record,*) 'qg_obsdb_read: keeping ',jgrp%nobs,' ',jgrp%grpname,' observations'
  call fckit_log%info(record)

  allocate(jgrp%times(jgrp%nobs))
  jobs=0
  do iobs=1,nobsfile
    if (inwindow(iobs)) then
      jobs = jobs + 1
      jgrp%times(jobs) = alltimes(iobs)
    endif
  end do
  deallocate(alltimes)
  write(record,*) 'qg_obsdb_read: ',jgrp%grpname,' after times ',jgrp%nobs
  call fckit_log%info(record)

  ! Loop over columns
  do icol=1,ncol
    ! Allocation
    if (icol==1) then
      allocate(jgrp%colhead)
      jcol => jgrp%colhead
    else
      allocate(jcol%next)
      jcol => jcol%next
    endif

    ! Get variables
    call ncerr(nf90_get_var(ncid,nlev_id,jcol%nlev,(/icol/)))
    call ncerr(nf90_get_var(ncid,colname_id,jcol%colname,(/1,icol/),(/50,1/)))
  write(record,*) 'qg_obsdb_read: ',jgrp%grpname,' after get var ',jgrp%nobs
  call fckit_log%info(record)

    ! Allocation
    allocate(readbuf(jcol%nlev,nobsfile))
    allocate(jcol%values(jcol%nlev,jgrp%nobs))

    ! Get values
    call ncerr(nf90_get_var(ncid,values_id,readbuf(1:jcol%nlev,:),(/1,icol,1/),(/jcol%nlev,1,nobsfile/)))
  write(record,*) 'qg_obsdb_read: ',jgrp%grpname,' after get values ',jgrp%nobs
  call fckit_log%info(record)

    jobs = 0
    do iobs=1,nobsfile
      if (inwindow(iobs)) then
        jobs = jobs + 1
        jcol%values(:,jobs) = readbuf(:,iobs)
      endif
    enddo
    deallocate(readbuf)
  write(record,*) 'qg_obsdb_read: ',jgrp%grpname,' after readbuf ',jgrp%nobs, jobs
  call fckit_log%info(record)
  enddo
  deallocate(inwindow)
  write(record,*) 'qg_obsdb_read: ',jgrp%grpname,' done ',jgrp%nobs
  call fckit_log%info(record)
enddo

  write(record,*) 'qg_obsdb_read: closing file'
  call fckit_log%info(record)
! Close NetCDF file
call ncerr(nf90_close(ncid))

end subroutine qg_obsdb_read
! ------------------------------------------------------------------------------
!> Write observation data
subroutine qg_obsdb_write(self)

implicit none

! Passed variables
type(qg_obsdb),intent(in) :: self !< Observation data

! Local variables
integer :: igrp,icol,iobs,ncol,nlevmax
integer :: ncid,nstrmax_id,grpname_id,ngrp_id,nobs_id,ncol_id,nlevmax_id,times_id,nlev_id,colname_id,values_id
type(group_data),pointer :: jgrp
type(column_data),pointer :: jcol
character(len=6) :: igrpchar
character(len=50) :: stime

! Create NetCDF file
call ncerr(nf90_create(trim(self%fileout),or(nf90_clobber,nf90_64bit_offset),ncid))

! Define dimensions
call ncerr(nf90_def_dim(ncid,'nstrmax',50,nstrmax_id))
call ncerr(nf90_def_dim(ncid,'ngrp',self%ngrp,ngrp_id))

! Define variable
call ncerr(nf90_def_var(ncid,'grpname',nf90_char,(/nstrmax_id,ngrp_id/),grpname_id))

! End definitions
call ncerr(nf90_enddef(ncid))

! Loop over groups
igrp = 0
jgrp => self%grphead
do while (associated(jgrp))
  igrp = igrp+1
  if (jgrp%nobs > 0) then
    write(igrpchar,'(i6.6)') igrp
    ! Enter definitions mode
    call ncerr(nf90_redef(ncid))

    ! Compute dimensions
    ncol = 0
    nlevmax = 0
    jcol => jgrp%colhead
    do while (associated(jcol))
      ncol = ncol+1
      nlevmax = max(jcol%nlev,nlevmax)
      jcol => jcol%next
    enddo

    ! Define dimensions
    call ncerr(nf90_def_dim(ncid,'nobs_'//igrpchar,jgrp%nobs,nobs_id))
    call ncerr(nf90_def_dim(ncid,'ncol_'//igrpchar,ncol,ncol_id))
    call ncerr(nf90_def_dim(ncid,'nlevmax_'//igrpchar,nlevmax,nlevmax_id))

    ! Define variable
    call ncerr(nf90_def_var(ncid,'times_'//igrpchar,nf90_char,(/nstrmax_id,nobs_id/),times_id))
    call ncerr(nf90_def_var(ncid,'nlev_'//igrpchar,nf90_int,(/ncol_id/),nlev_id))
    call ncerr(nf90_def_var(ncid,'colname_'//igrpchar,nf90_char,(/nstrmax_id,ncol_id/),colname_id))
    call ncerr(nf90_def_var(ncid,'values_'//igrpchar,nf90_double,(/nlevmax_id,ncol_id,nobs_id/),values_id))

    ! End definitions
    call ncerr(nf90_enddef(ncid))

    ! Put variables
    call ncerr(nf90_put_var(ncid,grpname_id,jgrp%grpname,(/1,igrp/),(/50,1/)))
    do iobs=1,jgrp%nobs
      call datetime_to_string(jgrp%times(iobs),stime)
      call ncerr(nf90_put_var(ncid,times_id,stime,(/1,iobs/),(/50,1/)))
    end do

    ! Loop over columns
    icol = 0
    jcol => jgrp%colhead
    do while (associated(jcol))
      icol = icol+1

      ! Put variables
      call ncerr(nf90_put_var(ncid,nlev_id,jcol%nlev,(/icol/)))
      call ncerr(nf90_put_var(ncid,colname_id,jcol%colname,(/1,icol/),(/50,1/)))
      call ncerr(nf90_put_var(ncid,values_id,jcol%values(1:jcol%nlev,:),(/1,icol,1/),(/jcol%nlev,1,jgrp%nobs/)))

      ! Update
      jcol => jcol%next
    enddo
  endif
  ! Update
  jgrp=>jgrp%next
end do

! Close NetCDF file
call ncerr(nf90_close(ncid))

end subroutine qg_obsdb_write
! ------------------------------------------------------------------------------
!> Find observation data group
subroutine qg_obsdb_find_group(self,grp,find)

implicit none

! Passed variables
type(qg_obsdb),intent(in) :: self              !< Observation data
character(len=*),intent(in) :: grp             !< Group
type(group_data),pointer,intent(inout) :: find !< Result

! Initialization
find => self%grphead

! Loop
do while (associated(find))
  if (find%grpname==grp) exit
  find => find%next
enddo

end subroutine qg_obsdb_find_group
! ------------------------------------------------------------------------------
!> Find observation data column
subroutine qg_obsdb_find_column(grp,col,find)

implicit none

! Passed variables
type(group_data),intent(in) :: grp              !< Observation data
character(len=*),intent(in) :: col              !< Column
type(column_data),pointer,intent(inout) :: find !< Result

! Initialization
find=>grp%colhead

! Loop
do while (associated(find))
  if (find%colname==col) exit
  find => find%next
enddo

end subroutine qg_obsdb_find_column
! ------------------------------------------------------------------------------
!> Generate random locations
subroutine qg_obsdb_generate_locations(nlocs,ntimes,bgn,step,times,obsloc)

implicit none

! Passed variables
integer,intent(in) :: nlocs                         !< Number of locations
integer,intent(in) :: ntimes                        !< Number of time-slots
type(datetime),intent(in) :: bgn                    !< Start time
type(duration),intent(in) :: step                   !< Time-step
type(datetime),intent(inout) :: times(nlocs*ntimes) !< Time-slots
type(qg_obsvec),intent(inout) :: obsloc             !< Observation locations

! Local variables
integer :: jobs,iobs,jstep
real(kind_real) :: x(nlocs),y(nlocs),z(nlocs),lon(nlocs),lat(nlocs)
type(datetime) :: now

! Generate random locations
call uniform_distribution(x,0.0_kind_real,domain_zonal,rseed)
call uniform_distribution(y,0.0_kind_real,domain_meridional,rseed)
call uniform_distribution(z,0.0_kind_real,domain_depth,rseed)

! Convert to lon/lat
do jobs=1,nlocs
  call xy_to_lonlat(x(jobs),y(jobs),lon(jobs),lat(jobs))
enddo

! Setup observation vector
call qg_obsvec_setup(obsloc,3,nlocs*ntimes)

! Set observation locations
now = bgn
iobs=0
do jstep=1,ntimes
  do jobs=1,nlocs
    iobs = iobs+1
    times(iobs) = now
    obsloc%values(:,iobs) = (/lon(jobs),lat(jobs),z(jobs)/)
  enddo
  call datetime_update(now,step)
enddo

! Release memory
call datetime_delete(now)

end subroutine qg_obsdb_generate_locations
! ------------------------------------------------------------------------------
!> Create observation data
subroutine qg_obsdb_create(self,grp,times,locs)

implicit none

! Passed varaibles
type(qg_obsdb),intent(inout) :: self  !< Observation data
character(len=*),intent(in) :: grp    !< Group
type(datetime),intent(in) :: times(:) !< Time-slots
type(qg_obsvec),intent(in) :: locs    !< Locations

! Local variables
type(group_data),pointer :: igrp
integer :: jobs,jlev

! Find observation group
call qg_obsdb_find_group(self,grp,igrp)
if (associated(igrp)) call abor1_ftn('qg_obsdb_create: obs group already exists')
if (associated(self%grphead)) then
  igrp => self%grphead
  do while (associated(igrp%next))
    igrp => igrp%next
  enddo
  allocate(igrp%next)
  igrp => igrp%next
else
  allocate(self%grphead)
  igrp => self%grphead
endif

! Create observation data
igrp%grpname = grp
igrp%nobs = size(times)
allocate(igrp%times(igrp%nobs))
igrp%times(:) = times(:)
allocate(igrp%colhead)
igrp%colhead%colname = 'Location'
igrp%colhead%nlev = 3
allocate(igrp%colhead%values(3,igrp%nobs))
if (locs%nlev/=3) call abor1_ftn('qg_obsdb_create: error locations not 3D')
if (locs%nobs/=igrp%nobs) call abor1_ftn('qg_obsdb_create: error locations number')
do jobs=1,igrp%nobs
  do jlev=1,3
    igrp%colhead%values(jlev,jobs) = locs%values(jlev,jobs)
  enddo
enddo
self%ngrp = self%ngrp+1

end subroutine qg_obsdb_create
! ------------------------------------------------------------------------------
end module qg_obsdb_mod<|MERGE_RESOLUTION|>--- conflicted
+++ resolved
@@ -321,14 +321,6 @@
 type(column_data),pointer :: jcol
 type(atlas_field) :: field_z, field_lonlat
 real(kind_real), pointer :: z(:), lonlat(:,:)
-<<<<<<< HEAD
-=======
-
-! Count observations
-call qg_obsdb_count_time(self,grp,t1,t2,nlocs)
-allocate(indx(nlocs))
-call qg_obsdb_count_indx(self,grp,t1,t2,indx)
->>>>>>> d33aced0
 
 ! Find observation group
 call qg_obsdb_find_group(self,grp,jgrp)
@@ -349,17 +341,10 @@
 
 ! Copy coordinates
 do jo = 1, nlocs
-<<<<<<< HEAD
   lonlat(1,jo) = jcol%values(1,jo)
   lonlat(2,jo) = jcol%values(2,jo)
   z(jo) = jcol%values(3,jo)
   call f_c_push_to_datetime_vector(c_times, jgrp%times(jo))
-=======
-  lonlat(1,jo) = jcol%values(1,indx(jo))
-  lonlat(2,jo) = jcol%values(2,indx(jo))
-  z(jo) = jcol%values(3,indx(jo))
-  call f_c_push_to_datetime_vector(c_times, jgrp%times(indx(jo)))
->>>>>>> d33aced0
 enddo
 
 call fields%add(field_lonlat)
@@ -368,11 +353,6 @@
 ! release pointers
 call field_lonlat%final()
 call field_z%final()
-<<<<<<< HEAD
-=======
-
-deallocate(indx)
->>>>>>> d33aced0
 
 end subroutine qg_obsdb_locations
 ! ------------------------------------------------------------------------------
