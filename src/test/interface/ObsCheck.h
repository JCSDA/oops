--- conflicted
+++ resolved
@@ -63,13 +63,7 @@
   for (std::size_t jj = 0; jj < Test_::obspace().size(); ++jj) {
     ObsOperator_ hop(Test_::obspace()[jj]);
     eckit::LocalConfiguration gconf(conf[jj], "GeoVaLs");
-<<<<<<< HEAD
-    gconf.set("Variables", vars.toFortran());
-
-    const GeoVaLs_ gval(gconf);
-=======
     const GeoVaLs_ gval(gconf, hop.variables());
->>>>>>> 6b6ab2e8
 
     eckit::LocalConfiguration biasConf;
     conf[jj].get("ObsBias", biasConf);
