/*
 * (C) Copyright 2017 UCAR
 * 
 * This software is licensed under the terms of the Apache Licence Version 2.0
 * which can be obtained at http://www.apache.org/licenses/LICENSE-2.0. 
 */

#ifndef TEST_INTERFACE_LINEAROBSOPERATOR_H_
#define TEST_INTERFACE_LINEAROBSOPERATOR_H_

#include <string>

#define BOOST_TEST_NO_MAIN
#define BOOST_TEST_ALTERNATIVE_INIT_API
#define BOOST_TEST_DYN_LINK
#include <boost/test/unit_test.hpp>

#include <boost/scoped_ptr.hpp>

#include "oops/runs/Test.h"
#include "oops/interface/LinearObsOperator.h"
#include "oops/interface/ObsAuxControl.h"
#include "oops/interface/ObsAuxIncrement.h"
#include "test/TestEnvironment.h"
#include "test/interface/ObsTestsFixture.h"
#include "util/dot_product.h"

namespace test {

// -----------------------------------------------------------------------------

template <typename MODEL> void testConstructor() {
  typedef ObsTestsFixture<MODEL>  Test_;
  typedef oops::LinearObsOperator<MODEL>  LinearObsOperator_;

  for (std::size_t jj = 0; jj < Test_::obspace().size(); ++jj) {
    boost::scoped_ptr<LinearObsOperator_> ov(new LinearObsOperator_(Test_::obspace()[jj]));
    BOOST_CHECK(ov.get());

    ov.reset();
    BOOST_CHECK(!ov.get());
  }
}

// -----------------------------------------------------------------------------

<<<<<<< HEAD
template <typename MODEL> void testLinearity() {
  typedef ObsTestsFixture<MODEL> Test_;
  typedef oops::GeoVaLs<MODEL>           GeoVaLs_;
  typedef oops::LinearObsOperator<MODEL> LinearObsOperator_;
  typedef oops::ObsAuxControl<MODEL>     ObsAuxCtrl_;
  typedef oops::ObsAuxIncrement<MODEL>   ObsAuxIncr_;
  typedef oops::LinearObsOperator<MODEL> LinearObsOperator_;
  typedef oops::ObsVector<MODEL>         ObsVector_;

  const double zero = 0.0;
  const double coef = 3.14;
  const double tol = 1.0e-12;
  const eckit::LocalConfiguration obsconf(TestEnvironment::config(), "Observations");
  std::vector<eckit::LocalConfiguration> conf;
  obsconf.get("ObsTypes", conf);

  for (std::size_t jj = 0; jj < Test_::obspace().size(); ++jj) {
    LinearObsOperator_ hop(Test_::obspace()[jj]);

    const eckit::LocalConfiguration gconf(conf[jj], "GeoVaLs");
    const GeoVaLs_ gval(gconf);

    eckit::LocalConfiguration biasConf;
    conf[jj].get("ObsBias", biasConf);
    const ObsAuxCtrl_ ybias(biasConf);
    hop.setTrajectory(gval, ybias);

    const ObsAuxIncr_ ybinc(biasConf);
    ObsVector_ dy1(Test_::obspace()[jj]);
    GeoVaLs_ gv(gconf);

    gv.zero();
    hop.obsEquivTL(gv, dy1, ybinc);

    BOOST_CHECK_EQUAL(dy1.rms(), zero);

    gv.random();
    hop.obsEquivTL(gv, dy1, ybinc);
    dy1 *= coef;
    BOOST_CHECK(dy1.rms() > zero);

    gv *= coef;
    ObsVector_ dy2(Test_::obspace()[jj]);
    hop.obsEquivTL(gv, dy2, ybinc);

    dy1 -= dy2;

    BOOST_CHECK_SMALL(dy1.rms(), tol);
  }
}

// -----------------------------------------------------------------------------

=======
>>>>>>> d57dd577
template <typename MODEL> void testAdjoint() {
  typedef ObsTestsFixture<MODEL> Test_;
  typedef oops::GeoVaLs<MODEL>           GeoVaLs_;
  typedef oops::LinearObsOperator<MODEL> LinearObsOperator_;
  typedef oops::ObsAuxControl<MODEL>     ObsAuxCtrl_;
  typedef oops::ObsAuxIncrement<MODEL>   ObsAuxIncr_;
<<<<<<< HEAD
  typedef oops::LinearObsOperator<MODEL> LinearObsOperator_;
=======
>>>>>>> d57dd577
  typedef oops::ObsVector<MODEL>         ObsVector_;

  const double zero = 0.0;
  const double tol = 1.0e-12;
  const eckit::LocalConfiguration obsconf(TestEnvironment::config(), "Observations");
  std::vector<eckit::LocalConfiguration> conf;
  obsconf.get("ObsTypes", conf);
<<<<<<< HEAD

  for (std::size_t jj = 0; jj < Test_::obspace().size(); ++jj) {
    LinearObsOperator_ hop(Test_::obspace()[jj]);

    const eckit::LocalConfiguration gconf(conf[jj], "GeoVaLs");
    const GeoVaLs_ gval(gconf);

    eckit::LocalConfiguration biasConf;
    conf[jj].get("ObsBias", biasConf);
    const ObsAuxCtrl_ ybias(biasConf);
    hop.setTrajectory(gval, ybias);

    ObsAuxIncr_ ybinc(biasConf);
=======
  
  for (std::size_t jj = 0; jj < Test_::obspace().size(); ++jj) {
    LinearObsOperator_ hop(Test_::obspace()[jj]);
    oops::Variables vars = hop.variables();

    eckit::LocalConfiguration gconf(conf[jj], "GeoVaLs");
    gconf.set("Variables", vars.asConfig());

    const GeoVaLs_ gval(gconf);

    const eckit::LocalConfiguration biasconf(conf[jj], "ObsBias");
    const ObsAuxCtrl_ ybias(biasconf);

    hop.setTrajectory(gval, ybias);

    ObsAuxIncr_ ybinc(biasconf);
>>>>>>> d57dd577

    ObsVector_ dy1(Test_::obspace()[jj]);
    ObsVector_ dy2(Test_::obspace()[jj]);
    GeoVaLs_ gv1(gconf);
    GeoVaLs_ gv2(gconf);

    gv1.random();
    BOOST_REQUIRE(dot_product(gv1, gv1) > zero);
    hop.obsEquivTL(gv1, dy1, ybinc);
    BOOST_CHECK(dot_product(dy1, dy1) > zero);

    dy2.random();
<<<<<<< HEAD
    BOOST_REQUIRE(dot_product(dy2, dy2) > zero);;
=======
    BOOST_REQUIRE(dot_product(dy2, dy2) > zero);
>>>>>>> d57dd577
    hop.obsEquivAD(gv2, dy2, ybinc);
    BOOST_CHECK(dot_product(gv2, gv2) > zero);

    const double zz1 = dot_product(gv1, gv2);
    const double zz2 = dot_product(dy1, dy2);
    BOOST_CHECK(zz1 != zero);
    BOOST_CHECK(zz2 != zero);
    BOOST_CHECK_CLOSE(zz1, zz2, tol);
  }
}

<<<<<<< HEAD
=======

>>>>>>> d57dd577
// -----------------------------------------------------------------------------

template <typename MODEL> class LinearObsOperator : public oops::Test {
 public:
  LinearObsOperator() {}
  virtual ~LinearObsOperator() {}
 private:
  std::string testid() const {return "test::LinearObsOperator<" + MODEL::name() + ">";}

  void register_tests() const {
    boost::unit_test::test_suite * ts = BOOST_TEST_SUITE("interface/LinearObsOperator");

    ts->add(BOOST_TEST_CASE(&testConstructor<MODEL>));
<<<<<<< HEAD
    ts->add(BOOST_TEST_CASE(&testLinearity<MODEL>));
    ts->add(BOOST_TEST_CASE(&testAdjoint<MODEL>));

=======
//    ts->add(BOOST_TEST_CASE(&testLinearity<MODEL>));
//    ts->add(BOOST_TEST_CASE(&testTangentLinear<MODEL>));    
    ts->add(BOOST_TEST_CASE(&testAdjoint<MODEL>));
>>>>>>> d57dd577
    boost::unit_test::framework::master_test_suite().add(ts);
  }
};

// -----------------------------------------------------------------------------

}  // namespace test

#endif  // TEST_INTERFACE_LINEAROBSOPERATOR_H_<|MERGE_RESOLUTION|>--- conflicted
+++ resolved
@@ -1,8 +1,8 @@
 /*
  * (C) Copyright 2017 UCAR
- * 
+ *
  * This software is licensed under the terms of the Apache Licence Version 2.0
- * which can be obtained at http://www.apache.org/licenses/LICENSE-2.0. 
+ * which can be obtained at http://www.apache.org/licenses/LICENSE-2.0.
  */
 
 #ifndef TEST_INTERFACE_LINEAROBSOPERATOR_H_
@@ -44,7 +44,6 @@
 
 // -----------------------------------------------------------------------------
 
-<<<<<<< HEAD
 template <typename MODEL> void testLinearity() {
   typedef ObsTestsFixture<MODEL> Test_;
   typedef oops::GeoVaLs<MODEL>           GeoVaLs_;
@@ -98,18 +97,12 @@
 
 // -----------------------------------------------------------------------------
 
-=======
->>>>>>> d57dd577
 template <typename MODEL> void testAdjoint() {
   typedef ObsTestsFixture<MODEL> Test_;
   typedef oops::GeoVaLs<MODEL>           GeoVaLs_;
   typedef oops::LinearObsOperator<MODEL> LinearObsOperator_;
   typedef oops::ObsAuxControl<MODEL>     ObsAuxCtrl_;
   typedef oops::ObsAuxIncrement<MODEL>   ObsAuxIncr_;
-<<<<<<< HEAD
-  typedef oops::LinearObsOperator<MODEL> LinearObsOperator_;
-=======
->>>>>>> d57dd577
   typedef oops::ObsVector<MODEL>         ObsVector_;
 
   const double zero = 0.0;
@@ -117,29 +110,13 @@
   const eckit::LocalConfiguration obsconf(TestEnvironment::config(), "Observations");
   std::vector<eckit::LocalConfiguration> conf;
   obsconf.get("ObsTypes", conf);
-<<<<<<< HEAD
 
-  for (std::size_t jj = 0; jj < Test_::obspace().size(); ++jj) {
-    LinearObsOperator_ hop(Test_::obspace()[jj]);
-
-    const eckit::LocalConfiguration gconf(conf[jj], "GeoVaLs");
-    const GeoVaLs_ gval(gconf);
-
-    eckit::LocalConfiguration biasConf;
-    conf[jj].get("ObsBias", biasConf);
-    const ObsAuxCtrl_ ybias(biasConf);
-    hop.setTrajectory(gval, ybias);
-
-    ObsAuxIncr_ ybinc(biasConf);
-=======
-  
   for (std::size_t jj = 0; jj < Test_::obspace().size(); ++jj) {
     LinearObsOperator_ hop(Test_::obspace()[jj]);
     oops::Variables vars = hop.variables();
 
     eckit::LocalConfiguration gconf(conf[jj], "GeoVaLs");
     gconf.set("Variables", vars.asConfig());
-
     const GeoVaLs_ gval(gconf);
 
     const eckit::LocalConfiguration biasconf(conf[jj], "ObsBias");
@@ -148,7 +125,6 @@
     hop.setTrajectory(gval, ybias);
 
     ObsAuxIncr_ ybinc(biasconf);
->>>>>>> d57dd577
 
     ObsVector_ dy1(Test_::obspace()[jj]);
     ObsVector_ dy2(Test_::obspace()[jj]);
@@ -161,11 +137,7 @@
     BOOST_CHECK(dot_product(dy1, dy1) > zero);
 
     dy2.random();
-<<<<<<< HEAD
-    BOOST_REQUIRE(dot_product(dy2, dy2) > zero);;
-=======
     BOOST_REQUIRE(dot_product(dy2, dy2) > zero);
->>>>>>> d57dd577
     hop.obsEquivAD(gv2, dy2, ybinc);
     BOOST_CHECK(dot_product(gv2, gv2) > zero);
 
@@ -177,10 +149,6 @@
   }
 }
 
-<<<<<<< HEAD
-=======
-
->>>>>>> d57dd577
 // -----------------------------------------------------------------------------
 
 template <typename MODEL> class LinearObsOperator : public oops::Test {
@@ -194,15 +162,8 @@
     boost::unit_test::test_suite * ts = BOOST_TEST_SUITE("interface/LinearObsOperator");
 
     ts->add(BOOST_TEST_CASE(&testConstructor<MODEL>));
-<<<<<<< HEAD
     ts->add(BOOST_TEST_CASE(&testLinearity<MODEL>));
     ts->add(BOOST_TEST_CASE(&testAdjoint<MODEL>));
-
-=======
-//    ts->add(BOOST_TEST_CASE(&testLinearity<MODEL>));
-//    ts->add(BOOST_TEST_CASE(&testTangentLinear<MODEL>));    
-    ts->add(BOOST_TEST_CASE(&testAdjoint<MODEL>));
->>>>>>> d57dd577
     boost::unit_test::framework::master_test_suite().add(ts);
   }
 };
