--- conflicted
+++ resolved
@@ -95,24 +95,15 @@
     // create geovals
     GeoVaLs_ dx(gconf, hoptl.variables());
 
-<<<<<<< HEAD
-    EXPECT(dy1.rms() == zero);
-
-    gv.random();
-    hoptl.simulateObsTL(gv, dy1, ybinc);
-    dy1 *= coef;
-    EXPECT(dy1.rms() > zero);
-=======
     // test rms(Hdx) = 0, when dx = 0
     dx.zero();
     hoptl.simulateObsTL(dx, dy1, ybinc);
-    BOOST_CHECK_EQUAL(dy1.rms(), zero);
+    EXPECT(dy1.rms() == zero);
 
     // test rms(Hdx) > 0, when dx is random
     dx.random();
     hoptl.simulateObsTL(dx, dy1, ybinc);
-    BOOST_CHECK(dy1.rms() > zero);
->>>>>>> 9f01781d
+    EXPECT(dy1.rms() > zero);
 
     // test k * H * dx ~ H * (k*dx)
     dy1 *= coef;
@@ -122,7 +113,7 @@
 
     dy1 -= dy2;
 
-    EXPECT(dy1.rms() < tol);
+    EXPECT(dy1.rms()< tol);
   }
 }
 
@@ -169,32 +160,18 @@
     GeoVaLs_ dx1(gconf, hoptl.variables());
     GeoVaLs_ dx2(gconf, hoptl.variables());
 
-<<<<<<< HEAD
-    gv1.random();
-    EXPECT(dot_product(gv1, gv1) > zero);  // BOOST_REQUIRE
-    hoptl.simulateObsTL(gv1, dy1, ybinc);
-    EXPECT(dot_product(dy1, dy1) > zero);
-=======
     // calculate dy1 = H dx1 (with random dx1)
     dx1.random();
-    BOOST_REQUIRE(dot_product(dx1, dx1) > zero);
+    EXPECT(dot_product(dx1, dx1) > zero);  //  BOOST_REQUIRE
     hoptl.simulateObsTL(dx1, dy1, ybinc);
-    BOOST_CHECK(dot_product(dy1, dy1) > zero);
->>>>>>> 9f01781d
+    EXPECT(dot_product(dy1, dy1) > zero);
 
     // calculate dx2 = HT dy2 (with random dy2)
     dy2.random();
-<<<<<<< HEAD
-    EXPECT(dot_product(dy2, dy2) > zero);  // BOOST_REQUIRE
-    gv2.zero();
-    hoptl.simulateObsAD(gv2, dy2, ybinc);
-    EXPECT(dot_product(gv2, gv2) > zero);
-=======
-    BOOST_REQUIRE(dot_product(dy2, dy2) > zero);
+    EXPECT(dot_product(dy2, dy2) > zero);  //  BOOST_REQUIRE
     dx2.zero();
     hoptl.simulateObsAD(dx2, dy2, ybinc);
-    BOOST_CHECK(dot_product(dx2, dx2) > zero);
->>>>>>> 9f01781d
+    EXPECT(dot_product(dx2, dx2) > zero);
 
     const double zz1 = dot_product(dx1, dx2);
     const double zz2 = dot_product(dy1, dy2);
