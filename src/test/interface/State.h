--- conflicted
+++ resolved
@@ -176,15 +176,10 @@
   xx.getValues(locs, vars, gval);
 
   // Now create another GeoVaLs object that contains the exact
-<<<<<<< HEAD
   // analytic solutions.
 
-  GeoVaLs_ ref(gval, locs, confgen);
-=======
-  // analytic solutions
   GeoVaLs_ ref(gval);
   ref.analytic_init(locs, confgen);
->>>>>>> ff6c5fa9
 
   // Compute the difference between the interpolated and exact values
   gval -= ref;
