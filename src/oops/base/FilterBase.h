/*
 * (C) Copyright 2017 UCAR
 * 
 * This software is licensed under the terms of the Apache Licence Version 2.0
 * which can be obtained at http://www.apache.org/licenses/LICENSE-2.0. 
 */

#ifndef OOPS_BASE_FILTERBASE_H_
#define OOPS_BASE_FILTERBASE_H_

#include <boost/noncopyable.hpp>

#include "oops/interface/GeoVaLs.h"
#include "oops/interface/ObservationSpace.h"
#include "oops/interface/ObsVector.h"
#include "util/Printable.h"

namespace oops {

/// Base class for QC filters applied to observations

// -----------------------------------------------------------------------------

template <typename MODEL>
class FilterBase : public util::Printable,
                   private boost::noncopyable {
  typedef GeoVaLs<MODEL>             GeoVaLs_;
  typedef ObservationSpace<MODEL>    ObsSpace_;
  typedef ObsVector<MODEL>           ObsVector_;

 public:
  FilterBase() {}
  virtual ~FilterBase() {}

<<<<<<< HEAD
  virtual void priorFilter(const ObsSpace_ &) const =0;
=======
>>>>>>> 24758ba7
  virtual void postFilter(const GeoVaLs_ &, const ObsVector_ &, const ObsSpace_ &) const =0;

 private:
  virtual void print(std::ostream &) const =0;
};

// =============================================================================

/// ObsFilter Factory
template <typename MODEL>
class FilterFactory {
 public:
  static FilterBase<MODEL> * create(const eckit::Configuration &);
  virtual ~FilterFactory() { getMakers().clear(); }
 protected:
  explicit FilterFactory(const std::string &);
 private:
  virtual FilterBase<MODEL> * make(const eckit::Configuration &) =0;
  static std::map < std::string, FilterFactory<MODEL> * > & getMakers() {
    static std::map < std::string, FilterFactory<MODEL> * > makers_;
    return makers_;
  }
};

// -----------------------------------------------------------------------------

template<class MODEL, class T>
class FilterMaker : public FilterFactory<MODEL> {
  virtual FilterBase<MODEL> * make(const eckit::Configuration & conf)
    { return new T(conf); }
 public:
  explicit FilterMaker(const std::string & name) : FilterFactory<MODEL>(name) {}
};

// =============================================================================

template <typename MODEL>
FilterFactory<MODEL>::FilterFactory(const std::string & name) {
  if (getMakers().find(name) != getMakers().end()) {
    Log::error() << name << " already registered in obs filter factory." << std::endl;
    ABORT("Element already registered in FilterFactory.");
  }
  getMakers()[name] = this;
}

// -----------------------------------------------------------------------------

template <typename MODEL>
FilterBase<MODEL>* FilterFactory<MODEL>::create(const eckit::Configuration & conf) {
  Log::trace() << "FilterBase<MODEL>::create starting" << std::endl;
  Log::debug() << "FilterBase<MODEL>::create conf" << conf << std::endl;
  const std::string id = conf.getString("Filter");
  typename std::map<std::string, FilterFactory<MODEL>*>::iterator
    jloc = getMakers().find(id);
  if (jloc == getMakers().end()) {
    Log::error() << id << " does not exist in obs filter factory." << std::endl;
    ABORT("Element does not exist in FilterFactory.");
  }
  FilterBase<MODEL> * ptr = jloc->second->make(conf);
  Log::trace() << "FilterBase<MODEL>::create done" << std::endl;
  return ptr;
}

// -----------------------------------------------------------------------------

}  // namespace oops

#endif  // OOPS_BASE_FILTERBASE_H_<|MERGE_RESOLUTION|>--- conflicted
+++ resolved
@@ -32,10 +32,7 @@
   FilterBase() {}
   virtual ~FilterBase() {}
 
-<<<<<<< HEAD
   virtual void priorFilter(const ObsSpace_ &) const =0;
-=======
->>>>>>> 24758ba7
   virtual void postFilter(const GeoVaLs_ &, const ObsVector_ &, const ObsSpace_ &) const =0;
 
  private:
