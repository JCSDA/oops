--- conflicted
+++ resolved
@@ -10,11 +10,7 @@
 !----------------------------------------------------------------------
 module type_lct
 
-<<<<<<< HEAD
 use tools_const, only: reqkm,pi
-=======
-use tools_const, only: req,reqkm,pi
->>>>>>> 24b5c293
 use tools_kinds, only: kind_real
 use tools_missing, only: msr,isnotmsr,isallnotmsr
 use type_bpar, only: bpar_type
@@ -576,13 +572,8 @@
 
 ! Local variables
 integer :: ib,iv,il0,jl0r,jl0,ic1a,ic1,jc3,i,iproc,ic0
-<<<<<<< HEAD
-real(kind_real) :: fld_c0(geom%nc0,geom%nl0,2),fld(geom%nc0a,geom%nl0,2)
-real(kind_real),allocatable :: sbuf(:),rbuf(:)
-=======
 real(kind_real) :: fld(geom%nc0a,geom%nl0,2)
 real(kind_real),allocatable :: fld_c0(:,:,:),sbuf(:),rbuf(:)
->>>>>>> 24b5c293
 logical :: valid
 logical :: free(geom%nc0,geom%nl0)
 character(len=1024) :: filename
@@ -598,14 +589,10 @@
    il0 = 1
 
    ! Prepare field
-<<<<<<< HEAD
-   call msr(fld_c0)
-=======
    if (mpl%main) then
       allocate(fld_c0(geom%nc0,geom%nl0,2))
       call msr(fld_c0)
    end if
->>>>>>> 24b5c293
    free = .true.
    do ic1=1,nam%nc1
       ! Select tensor to plot
