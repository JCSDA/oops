!----------------------------------------------------------------------
! Module: type_mpl
!> Purpose: MPI parameters derived type
!> <br>
!> Author: Benjamin Menetrier
!> <br>
!> Licensing: this code is distributed under the CeCILL-C license
!> <br>
!> Copyright © 2015-... UCAR, CERFACS and METEO-FRANCE
!----------------------------------------------------------------------
module type_mpl

use iso_fortran_env, only : output_unit
use iso_c_binding
#ifdef notdef_
  use mpi
#endif
use netcdf
!$ use omp_lib
use tools_const, only: msvali,msvalr
use tools_kinds, only: kind_real
use tools_missing, only: msi,isnotmsi

implicit none

#ifndef notdef_
  INCLUDE 'mpif.h'
#endif  

integer,parameter :: lunit_min=10   !< Minimum unit number
integer,parameter :: lunit_max=1000 !< Maximum unit number
integer,parameter :: ddis = 5       !< Progression display step

type mpl_type
   ! MPI parameters
   integer :: mpi_comm              !< MPI communicator
   integer :: nproc                 !< Number of MPI tasks
   integer :: myproc                !< MPI task index
   integer :: ioproc = 1            !< Main task index
   logical :: main                  !< Main task logical
   integer :: unit                  !< Listing unit
   integer :: rtype                 !< MPI real type
   integer :: tag                   !< MPI tag
   integer :: nthread               !< Number of OpenMP threads

   ! Display colors
   character(len=1024) :: black     !< Black color code
   character(len=1024) :: green     !< Green color code
   character(len=1024) :: peach     !< Peach color code
   character(len=1024) :: aqua      !< Aqua color code
   character(len=1024) :: purple    !< Purple color code
   character(len=1024) :: err       !< Error color code
   character(len=1024) :: wng       !< Warning color code

   ! Vertical unit
   character(len=1024) :: vunitchar !< Vertical unit
contains
   procedure :: newunit => mpl_newunit
   procedure :: check => mpl_check
   procedure :: init => mpl_init
   procedure :: init_listing => mpl_init_listing
   procedure :: abort => mpl_abort
   procedure :: warning => mpl_warning
   procedure :: barrier => mpl_barrier
   procedure :: prog_init => mpl_prog_init
   procedure :: prog_print => mpl_prog_print
   procedure :: ncerr => mpl_ncerr
   procedure :: update_tag => mpl_update_tag
   procedure :: mpl_bcast_integer
   procedure :: mpl_bcast_integer_array_1d
   procedure :: mpl_bcast_integer_array_2d
   procedure :: mpl_bcast_real
   procedure :: mpl_bcast_real_array_1d
   procedure :: mpl_bcast_real_array_2d
   procedure :: mpl_bcast_real_array_3d
   procedure :: mpl_bcast_real_array_4d
   procedure :: mpl_bcast_real_array_5d
   procedure :: mpl_bcast_real_array_6d
   procedure :: mpl_bcast_logical
   procedure :: mpl_bcast_logical_array_1d
   procedure :: mpl_bcast_logical_array_2d
   procedure :: mpl_bcast_logical_array_3d
   procedure :: mpl_bcast_string
   procedure :: mpl_bcast_string_array_1d
   generic :: bcast => mpl_bcast_integer,mpl_bcast_integer_array_1d,mpl_bcast_integer_array_2d,mpl_bcast_real, &
                     & mpl_bcast_real_array_1d,mpl_bcast_real_array_2d,mpl_bcast_real_array_3d,mpl_bcast_real_array_4d, &
                     & mpl_bcast_real_array_5d,mpl_bcast_real_array_6d,mpl_bcast_logical,mpl_bcast_logical_array_1d, &
                     & mpl_bcast_logical_array_2d,mpl_bcast_logical_array_3d,mpl_bcast_string,mpl_bcast_string_array_1d
   procedure :: mpl_recv_integer
   procedure :: mpl_recv_integer_array_1d
   procedure :: mpl_recv_real
   procedure :: mpl_recv_real_array_1d
   procedure :: mpl_recv_logical_array_1d
   generic :: recv => mpl_recv_integer,mpl_recv_integer_array_1d,mpl_recv_real,mpl_recv_real_array_1d,mpl_recv_logical_array_1d
   procedure :: mpl_send_integer
   procedure :: mpl_send_integer_array_1d
   procedure :: mpl_send_real
   procedure :: mpl_send_real_array_1d
   procedure :: mpl_send_logical_array_1d
   generic :: send => mpl_send_integer,mpl_send_integer_array_1d,mpl_send_real,mpl_send_real_array_1d,mpl_send_logical_array_1d
   procedure :: mpl_gatherv_real
   generic :: gatherv => mpl_gatherv_real
   procedure :: mpl_scatterv_real
   generic :: scatterv => mpl_scatterv_real
   procedure :: mpl_allgather_integer
   procedure :: mpl_allgather_real
   procedure :: mpl_allgather_logical
   generic :: allgather => mpl_allgather_integer,mpl_allgather_real,mpl_allgather_logical
   procedure :: mpl_allgatherv_real
   generic :: allgatherv => mpl_allgatherv_real
   procedure :: mpl_alltoallv_real
   generic :: alltoallv => mpl_alltoallv_real
   procedure :: mpl_allreduce_sum_integer
   procedure :: mpl_allreduce_sum_real
   procedure :: mpl_allreduce_sum_real_array_1d
   generic :: allreduce_sum => mpl_allreduce_sum_integer,mpl_allreduce_sum_real,mpl_allreduce_sum_real_array_1d
   procedure :: mpl_allreduce_min_real
   procedure :: mpl_allreduce_min_real_array_1d
   generic :: allreduce_min => mpl_allreduce_min_real,mpl_allreduce_min_real_array_1d
   procedure :: mpl_allreduce_max_real
   procedure :: mpl_allreduce_max_real_array_1d
   generic :: allreduce_max => mpl_allreduce_max_real,mpl_allreduce_max_real_array_1d
   procedure :: mpl_dot_prod_1d
   procedure :: mpl_dot_prod_2d
   procedure :: mpl_dot_prod_3d
   procedure :: mpl_dot_prod_4d
   generic :: dot_prod => mpl_dot_prod_1d,mpl_dot_prod_2d,mpl_dot_prod_3d,mpl_dot_prod_4d
   procedure :: split => mpl_split
   procedure :: glb_to_loc_index => mpl_glb_to_loc_index
   procedure :: glb_to_loc => mpl_glb_to_loc_1d
   procedure :: loc_to_glb => mpl_loc_to_glb_1d
end type mpl_type

private
public :: mpl_type

contains

!----------------------------------------------------------------------
! Subroutine: mpl_newunit
!> Purpose: find a free unit
!----------------------------------------------------------------------
subroutine mpl_newunit(mpl,lunit)

implicit none

! Passed variables
class(mpl_type) :: mpl       !< MPI data
integer,intent(out) :: lunit !< New unit

! Local variables
integer :: lun
logical :: lopened

! Loop over possible units
do lun=lunit_min,lunit_max
   inquire(unit=lun,opened=lopened)
   if (.not.lopened) then
      lunit=lun
      exit
   end if
end do

! Check
if (lopened) call mpl%abort('cannot find a free unit')

end subroutine mpl_newunit

!----------------------------------------------------------------------
! Subroutine: mpl_check
!> Purpose: check MPI error
!----------------------------------------------------------------------
subroutine mpl_check(mpl,info)

implicit none

! Passed variables
class(mpl_type) :: mpl     !< MPI data
integer,intent(in) :: info !< Error index

! Local variables
integer :: len,info_loc
character(len=mpi_max_error_string) :: message

if (info/=mpi_success) then
   ! Get string
   call mpi_error_string(info,message,len,info_loc)

   ! Abort MPI
   call mpl%abort(message(1:len))
end if

end subroutine mpl_check

!----------------------------------------------------------------------
! Subroutine: mpl_init
!> Purpose: start MPI
!----------------------------------------------------------------------
subroutine mpl_init(mpl,mpi_comm)

implicit none

! Passed variables
class(mpl_type) :: mpl                 !< MPI data
integer,intent(in) :: mpi_comm         !< MPI communicator

! Local variables
integer :: info

! Copy MPI communicator
mpl%mpi_comm = mpi_comm

! Get MPI size
call mpi_comm_size(mpl%mpi_comm,mpl%nproc,info)
call mpl%check(info)

! Get MPI rank
call mpi_comm_rank(mpl%mpi_comm,mpl%myproc,info)
call mpl%check(info)
mpl%myproc = mpl%myproc+1

! Define main task
mpl%main = (mpl%myproc==mpl%ioproc)

! Define real type for MPI
if (kind_real==4) then
   mpl%rtype = mpi_real
elseif (kind_real==8) then
   mpl%rtype = mpi_double
else
   call mpl%abort('Unknown real kind for MPI')
end if

! Time-based tag
<<<<<<< HEAD
if (mpl%main) call system_clock(count=mpl%tag)
mpl%tag = mod(mpl%tag,10000)
mpl%tag = max(mpl%tag,1)
=======
if (mpl%main) then
   call system_clock(count=mpl%tag)
   call mpl%update_tag(0)
end if
>>>>>>> 65d49e70
call mpl%bcast(mpl%tag)


! Set max number of OpenMP threads
mpl%nthread = 1
!$ mpl%nthread = omp_get_max_threads()
!$ call omp_set_num_threads(mpl%nthread)

end subroutine mpl_init

!----------------------------------------------------------------------
! Subroutine: mpl_init_listing
!> Purpose: start MPI
!----------------------------------------------------------------------
subroutine mpl_init_listing(mpl,prefix,model,colorlog,logpres,lunit)

implicit none

! Passed variables
class(mpl_type) :: mpl                 !< MPI data
character(len=*),intent(in) :: prefix  !< Output prefix
character(len=*),intent(in) :: model   !< Model
logical,intent(in) :: colorlog         !< Color listing flag
logical,intent(in) :: logpres          !< Vertical unit flag
integer,intent(in),optional :: lunit   !< Main listing unit

! Local variables
integer :: iproc
character(len=1024) :: filename

! Setup display colors
if (colorlog) then
   mpl%black = char(27)//'[0;0m'
   mpl%green = char(27)//'[0;32m'
   mpl%peach = char(27)//'[1;91m'
   mpl%aqua = char(27)//'[1;36m'
   mpl%purple = char(27)//'[1;35m'
   mpl%err = char(27)//'[0;37;41;1m'
   mpl%wng = char(27)//'[0;37;42;1m'
else
   mpl%black = ' '
   mpl%green = ' '
   mpl%peach = ' '
   mpl%aqua = ' '
   mpl%purple = ' '
   mpl%err = ' '
   mpl%wng = ' '
end if

! Vertical unit
if (trim(model)=='online') then
   mpl%vunitchar = 'vert. unit'
else
   if (logpres) then
      mpl%vunitchar = 'log(Pa)'
   else
      mpl%vunitchar = 'lev.'
   end if
end if

! Define unit and open file
do iproc=1,mpl%nproc
   if (mpl%main.and.present(lunit)) then
      ! Specific listing unit
      mpl%unit = lunit
   else
      ! Deal with each proc sequentially
      if (iproc==mpl%myproc) then
         ! Find a free unit
         call mpl%newunit(mpl%unit)

         ! Open listing file
         write(filename,'(a,i4.4)') trim(prefix)//'.out.',mpl%myproc-1
         open(unit=mpl%unit,file=trim(filename),action='write')
      end if
   end if

   ! Wait
   call mpl%barrier
end do

end subroutine mpl_init_listing

!----------------------------------------------------------------------
! Subroutine: mpl_abort
!> Purpose: clean MPI abort
!----------------------------------------------------------------------
subroutine mpl_abort(mpl,message)

implicit none

! Passed variable
class(mpl_type) :: mpl                 !< MPI data
character(len=*),intent(in) :: message !< Message

! Local variables
integer :: info

! Write message
write(mpl%unit,'(a)') trim(mpl%err)//'!!! Error: '//trim(message)//trim(mpl%black)
call flush(mpl%unit)

! Write message
write(output_unit,'(a,i4.4,a)') '!!! ABORT on task #',mpl%myproc,': '//trim(message)
call flush(output_unit)

! Abort MPI
call mpi_abort(mpl%mpi_comm,1,info)

end subroutine mpl_abort

!----------------------------------------------------------------------
! Subroutine: mpl_barrier
!> Purpose: MPI barrier
!----------------------------------------------------------------------
subroutine mpl_barrier(mpl)

implicit none

! Passed variable
class(mpl_type) :: mpl !< MPI data

! Local variables
integer :: info

! Wait
call mpi_barrier(mpl%mpi_comm,info)

! Check
call mpl%check(info)

end subroutine mpl_barrier

!----------------------------------------------------------------------
! Subroutine: mpl_warning
!> Purpose: print warning message
!----------------------------------------------------------------------
subroutine mpl_warning(mpl,message)

implicit none

! Passed variables
class(mpl_type) :: mpl                 !< MPI data
character(len=*),intent(in) :: message !< Message

! Print warning message
write(mpl%unit,'(a)') trim(mpl%wng)//'!!! Warning: '//trim(message)//trim(mpl%black)
call flush(mpl%unit)

end subroutine mpl_warning

!----------------------------------------------------------------------
! Subroutine: prog_init
!> Purpose: initialize progression display
!----------------------------------------------------------------------
subroutine mpl_prog_init(mpl,progint,done)

implicit none

! Passed variables
class(mpl_type) :: mpl                            !< MPI data
integer,intent(out) :: progint                    !< Progression integer
logical,dimension(:),intent(out),optional :: done !< Progression logical array

! Print message
write(mpl%unit,'(i3,a)',advance='no') 0,'%'
call flush(mpl%unit)

! Initialization
progint = ddis
if (present(done)) done = .false.

end subroutine mpl_prog_init

!----------------------------------------------------------------------
! Subroutine: mpl_prog_print
!> Purpose: print progression display
!----------------------------------------------------------------------
subroutine mpl_prog_print(mpl,progint,done)

implicit none

! Passed variables
class(mpl_type) :: mpl                  !< MPI data
integer,intent(inout) :: progint        !< Progression integer
logical,dimension(:),intent(in) :: done !< Progression logical array

! Local variables
real(kind_real) :: prog

! Print message
prog = 100.0*real(count(done),kind_real)/real(size(done),kind_real)
if (int(prog)>progint) then
   if (progint<100) then
      write(mpl%unit,'(i3,a)',advance='no') progint,'% '
      call flush(mpl%unit)
   end if
   progint = progint+ddis
end if

end subroutine mpl_prog_print

!----------------------------------------------------------------------
! Subroutine: mpl_ncerr
!> Purpose: handle NetCDF error
!----------------------------------------------------------------------
subroutine mpl_ncerr(mpl,subr,info)

implicit none

! Passed variables
class(mpl_type) :: mpl                  !< MPI data
character(len=*),intent(in) :: subr !< Calling subroutine
integer,intent(in) :: info          !< Info index

! Check status
if (info/=nf90_noerr) call mpl%abort('in '//trim(subr)//': '//trim(nf90_strerror(info)))

end subroutine mpl_ncerr

!----------------------------------------------------------------------
! Subroutine: mpl_update_tag
!> Purpose: update MPL tag
!----------------------------------------------------------------------
subroutine mpl_update_tag(mpl,add)

implicit none

! Passed variables
class(mpl_type) :: mpl    !< MPI data
integer,intent(in) :: add !< Tag update incrememnt

! Update tag
mpl%tag = mpl%tag+add

! Apply bounds (between 1 and 10000)
mpl%tag = mod(mpl%tag,10000)
mpl%tag = max(mpl%tag,1)

end subroutine mpl_update_tag

!----------------------------------------------------------------------
! Subroutine: mpl_bcast_integer
!> Purpose: broadcast integer
!----------------------------------------------------------------------
subroutine mpl_bcast_integer(mpl,var,root)

implicit none

! Passed variables
class(mpl_type) :: mpl              !< MPI data
integer,intent(in) :: var           !< Integer
integer,intent(in),optional :: root !< Root task

! Local variable
integer :: info,mpi_root

! Find root
if (present(root)) then
   mpi_root = root-1
else
   mpi_root = mpl%ioproc-1
end if

! Broadcast
call mpi_bcast(var,1,mpi_integer,mpi_root,mpl%mpi_comm,info)

! Check
call mpl%check(info)

end subroutine mpl_bcast_integer

!----------------------------------------------------------------------
! Subroutine: mpl_bcast_integer_array_1d
!> Purpose: broadcast 1d integer array
!----------------------------------------------------------------------
subroutine mpl_bcast_integer_array_1d(mpl,var,root)

implicit none

! Passed variables
class(mpl_type) :: mpl                 !< MPI data
integer,dimension(:),intent(in) :: var !< Integer array, 1d
integer,intent(in),optional :: root    !< Root task

! Local variable
integer :: info,mpi_root

! Find root
if (present(root)) then
   mpi_root = root-1
else
   mpi_root = mpl%ioproc-1
end if

! Broadcast
call mpi_bcast(var,size(var),mpi_integer,mpi_root,mpl%mpi_comm,info)

! Check
call mpl%check(info)

end subroutine mpl_bcast_integer_array_1d

!----------------------------------------------------------------------
! Subroutine: mpl_bcast_integer_array_2d
!> Purpose: broadcast 2d integer array
!----------------------------------------------------------------------
subroutine mpl_bcast_integer_array_2d(mpl,var,root)

implicit none

! Passed variables
class(mpl_type) :: mpl                   !< MPI data
integer,dimension(:,:),intent(in) :: var !< Integer array, 2d
integer,intent(in),optional :: root      !< Root task

! Local variable
integer :: info,mpi_root

! Find root
if (present(root)) then
   mpi_root = root-1
else
   mpi_root = mpl%ioproc-1
end if

! Broadcast
call mpi_bcast(var,size(var),mpi_integer,mpi_root,mpl%mpi_comm,info)

! Check
call mpl%check(info)

end subroutine mpl_bcast_integer_array_2d

!----------------------------------------------------------------------
! Subroutine: mpl_bcast_real
!> Purpose: broadcast real
!----------------------------------------------------------------------
subroutine mpl_bcast_real(mpl,var,root)

implicit none

! Passed variables
class(mpl_type) :: mpl              !< MPI data
real(kind_real),intent(in) :: var   !< Real
integer,intent(in),optional :: root !< Root task

! Local variable
integer :: info,mpi_root

! Find root
if (present(root)) then
   mpi_root = root-1
else
   mpi_root = mpl%ioproc-1
end if

! Broadcast
call mpi_bcast(var,1,mpl%rtype,mpi_root,mpl%mpi_comm,info)

! Check
call mpl%check(info)

end subroutine mpl_bcast_real

!----------------------------------------------------------------------
! Subroutine: mpl_bcast_real_array_1d
!> Purpose: broadcast 1d real array
!----------------------------------------------------------------------
subroutine mpl_bcast_real_array_1d(mpl,var,root)

implicit none

! Passed variables
class(mpl_type) :: mpl                         !< MPI data
real(kind_real),dimension(:),intent(in) :: var !< Real array, 1d
integer,intent(in),optional :: root            !< Root task

! Local variable
integer :: info,mpi_root

! Find root
if (present(root)) then
   mpi_root = root-1
else
   mpi_root = mpl%ioproc-1
end if

! Broadcast
call mpi_bcast(var,size(var),mpl%rtype,mpi_root,mpl%mpi_comm,info)

! Check
call mpl%check(info)

end subroutine mpl_bcast_real_array_1d

!----------------------------------------------------------------------
! Subroutine: mpl_bcast_real_array_2d
!> Purpose: broadcast 2d real array
!----------------------------------------------------------------------
subroutine mpl_bcast_real_array_2d(mpl,var,root)

implicit none

! Passed variables
class(mpl_type) :: mpl                           !< MPI data
real(kind_real),dimension(:,:),intent(in) :: var !< Real array, 2d
integer,intent(in),optional :: root              !< Root task

! Local variable
integer :: info,mpi_root

! Find root
if (present(root)) then
   mpi_root = root-1
else
   mpi_root = mpl%ioproc-1
end if

! Broadcast
call mpi_bcast(var,size(var),mpl%rtype,mpi_root,mpl%mpi_comm,info)

! Check
call mpl%check(info)

end subroutine mpl_bcast_real_array_2d

!----------------------------------------------------------------------
! Subroutine: mpl_bcast_real_array_3d
!> Purpose: broadcast 3d real array
!----------------------------------------------------------------------
subroutine mpl_bcast_real_array_3d(mpl,var,root)

implicit none

! Passed variables
class(mpl_type) :: mpl                             !< MPI data
real(kind_real),dimension(:,:,:),intent(in) :: var !< Real array, 3d
integer,intent(in),optional :: root                !< Root task

! Local variable
integer :: info,mpi_root

! Find root
if (present(root)) then
   mpi_root = root-1
else
   mpi_root = mpl%ioproc-1
end if

! Broadcast
call mpi_bcast(var,size(var),mpl%rtype,mpi_root,mpl%mpi_comm,info)

! Check
call mpl%check(info)

end subroutine mpl_bcast_real_array_3d

!----------------------------------------------------------------------
! Subroutine: mpl_bcast_real_array_4d
!> Purpose: broadcast 4d real array
!----------------------------------------------------------------------
subroutine mpl_bcast_real_array_4d(mpl,var,root)

implicit none

! Passed variables
class(mpl_type) :: mpl                               !< MPI data
real(kind_real),dimension(:,:,:,:),intent(in) :: var !< Real array, 4d
integer,intent(in),optional :: root                  !< Root task

! Local variable
integer :: info,mpi_root

! Find root
if (present(root)) then
   mpi_root = root-1
else
   mpi_root = mpl%ioproc-1
end if

! Broadcast
call mpi_bcast(var,size(var),mpl%rtype,mpi_root,mpl%mpi_comm,info)

! Check
call mpl%check(info)

end subroutine mpl_bcast_real_array_4d

!----------------------------------------------------------------------
! Subroutine: mpl_bcast_real_array_5d
!> Purpose: broadcast 5d real array
!----------------------------------------------------------------------
subroutine mpl_bcast_real_array_5d(mpl,var,root)

implicit none

! Passed variables
class(mpl_type) :: mpl                                 !< MPI data
real(kind_real),dimension(:,:,:,:,:),intent(in) :: var !< Real array, 5d
integer,intent(in),optional :: root                    !< Root task

! Local variable
integer :: info,mpi_root

! Find root
if (present(root)) then
   mpi_root = root-1
else
   mpi_root = mpl%ioproc-1
end if

! Broadcast
call mpi_bcast(var,size(var),mpl%rtype,mpi_root,mpl%mpi_comm,info)

! Check
call mpl%check(info)

end subroutine mpl_bcast_real_array_5d

!----------------------------------------------------------------------
! Subroutine: mpl_bcast_real_array_6d
!> Purpose: broadcast 6d real array
!----------------------------------------------------------------------
subroutine mpl_bcast_real_array_6d(mpl,var,root)

implicit none

! Passed variables
class(mpl_type) :: mpl                                   !< MPI data
real(kind_real),dimension(:,:,:,:,:,:),intent(in) :: var !< Real array, 6d
integer,intent(in),optional :: root                      !< Root task

! Local variable
integer :: info,mpi_root

! Find root
if (present(root)) then
   mpi_root = root-1
else
   mpi_root = mpl%ioproc-1
end if

! Broadcast
call mpi_bcast(var,size(var),mpl%rtype,mpi_root,mpl%mpi_comm,info)

! Check
call mpl%check(info)

end subroutine mpl_bcast_real_array_6d

!----------------------------------------------------------------------
! Subroutine: mpl_bcast_logical
!> Purpose: broadcast logical
!----------------------------------------------------------------------
subroutine mpl_bcast_logical(mpl,var,root)

implicit none

! Passed variables
class(mpl_type) :: mpl              !< MPI data
logical,intent(in) :: var           !< Logical
integer,intent(in),optional :: root !< Root task

! Local variable
integer :: info,mpi_root

! Find root
if (present(root)) then
   mpi_root = root-1
else
   mpi_root = mpl%ioproc-1
end if

! Broadcast
call mpi_bcast(var,1,mpi_logical,mpi_root,mpl%mpi_comm,info)

! Check
call mpl%check(info)

end subroutine mpl_bcast_logical

!----------------------------------------------------------------------
! Subroutine: mpl_bcast_logical_array_1d
!> Purpose: broadcast 1d logical array
!----------------------------------------------------------------------
subroutine mpl_bcast_logical_array_1d(mpl,var,root)

implicit none

! Passed variables
class(mpl_type) :: mpl                 !< MPI data
logical,dimension(:),intent(in) :: var !< Logical array, 1d
integer,intent(in),optional :: root    !< Root task

! Local variable
integer :: info,mpi_root

! Find root
if (present(root)) then
   mpi_root = root-1
else
   mpi_root = mpl%ioproc-1
end if

! Broadcast
call mpi_bcast(var,size(var),mpi_logical,mpi_root,mpl%mpi_comm,info)

! Check
call mpl%check(info)

end subroutine mpl_bcast_logical_array_1d

!----------------------------------------------------------------------
! Subroutine: mpl_bcast_logical_array_2d
!> Purpose: broadcast 2d logical array
!----------------------------------------------------------------------
subroutine mpl_bcast_logical_array_2d(mpl,var,root)

implicit none

! Passed variables
class(mpl_type) :: mpl                   !< MPI data
logical,dimension(:,:),intent(in) :: var !< Logical array, 1d
integer,intent(in),optional :: root      !< Root task

! Local variable
integer :: info,mpi_root

! Find root
if (present(root)) then
   mpi_root = root-1
else
   mpi_root = mpl%ioproc-1
end if

! Broadcast
call mpi_bcast(var,size(var),mpi_logical,mpi_root,mpl%mpi_comm,info)

! Check
call mpl%check(info)

end subroutine mpl_bcast_logical_array_2d

!----------------------------------------------------------------------
! Subroutine: mpl_bcast_logical_array_3d
!> Purpose: broadcast 3d logical array
!----------------------------------------------------------------------
subroutine mpl_bcast_logical_array_3d(mpl,var,root)

implicit none

! Passed variables
class(mpl_type) :: mpl                     !< MPI data
logical,dimension(:,:,:),intent(in) :: var !< Logical array, 1d
integer,intent(in),optional :: root        !< Root task

! Local variable
integer :: info,mpi_root

! Find root
if (present(root)) then
   mpi_root = root-1
else
   mpi_root = mpl%ioproc-1
end if

! Broadcast
call mpi_bcast(var,size(var),mpi_logical,mpi_root,mpl%mpi_comm,info)

! Check
call mpl%check(info)

end subroutine mpl_bcast_logical_array_3d

!----------------------------------------------------------------------
! Subroutine: mpl_bcast_string
!> Purpose: broadcast string
!----------------------------------------------------------------------
subroutine mpl_bcast_string(mpl,var,root)

implicit none

! Passed variables
class(mpl_type) :: mpl              !< MPI data
character(len=*),intent(in) :: var  !< String
integer,intent(in),optional :: root !< Root task

! Local variable
integer :: info,mpi_root

! Find root
if (present(root)) then
   mpi_root = root-1
else
   mpi_root = mpl%ioproc-1
end if

! Broadcast
call mpi_bcast(var,len(var),mpi_character,mpi_root,mpl%mpi_comm,info)

! Check
call mpl%check(info)

end subroutine mpl_bcast_string

!----------------------------------------------------------------------
! Subroutine: mpl_bcast_string_array_1d
!> Purpose: broadcast 1d string array
!----------------------------------------------------------------------
subroutine mpl_bcast_string_array_1d(mpl,var,root)

implicit none

! Passed variables
class(mpl_type) :: mpl                          !< MPI data
character(len=*),dimension(:),intent(in) :: var !< Logical array, 1d
integer,intent(in),optional :: root             !< Root task

! Local variable
integer :: i

! Broadcast one string at a time
do i=1,size(var)
   if (present(root)) then
      call mpl%bcast(var(i),root)
   else
      call mpl%bcast(var(i))
   end if
end do

end subroutine mpl_bcast_string_array_1d

!----------------------------------------------------------------------
! Subroutine: mpl_recv_integer
!> Purpose: receive integer
!----------------------------------------------------------------------
subroutine mpl_recv_integer(mpl,var,src,tag)

implicit none

! Passed variables
class(mpl_type) :: mpl     !< MPI data
integer,intent(out) :: var !< Integer
integer,intent(in) :: src  !< Source task
integer,intent(in) :: tag  !< Tag

! Local variable
integer :: info
integer,dimension(mpi_status_size) :: status

! Receive
call mpi_recv(var,1,mpi_integer,src-1,tag,mpl%mpi_comm,status,info)

! Check
call mpl%check(info)

end subroutine mpl_recv_integer

!----------------------------------------------------------------------
! Subroutine: mpl_recv_integer_array_1d
!> Purpose: receive 1d integer array
!----------------------------------------------------------------------
subroutine mpl_recv_integer_array_1d(mpl,n,var,src,tag)

implicit none

! Passed variables
class(mpl_type) :: mpl        !< MPI data
integer,intent(in) :: n       !< Array size
integer,intent(out) :: var(n) !< Integer array, 1d
integer,intent(in) :: src     !< Source task
integer,intent(in) :: tag     !< Tag

! Local variable
integer :: info
integer,dimension(mpi_status_size) :: status

! Receive
call mpi_recv(var,n,mpi_integer,src-1,tag,mpl%mpi_comm,status,info)

! Check
call mpl%check(info)

end subroutine mpl_recv_integer_array_1d

!----------------------------------------------------------------------
! Subroutine: mpl_recv_real
!> Purpose: receive real
!----------------------------------------------------------------------
subroutine mpl_recv_real(mpl,var,src,tag)

implicit none

! Passed variables
class(mpl_type) :: mpl             !< MPI data
real(kind_real),intent(out) :: var !< Real
integer,intent(in) :: src          !< Source task
integer,intent(in) :: tag          !< Tag

! Local variable
integer :: info
integer,dimension(mpi_status_size) :: status

! Receive
call mpi_recv(var,1,mpl%rtype,src-1,tag,mpl%mpi_comm,status,info)

! Check
call mpl%check(info)

end subroutine mpl_recv_real

!----------------------------------------------------------------------
! Subroutine: mpl_recv_real_array_1d
!> Purpose: receive 1d real array
!----------------------------------------------------------------------
subroutine mpl_recv_real_array_1d(mpl,n,var,src,tag)

implicit none

! Passed variables
class(mpl_type) :: mpl                !< MPI data
integer,intent(in) :: n               !< Array size
real(kind_real),intent(out) :: var(n) !< Real array, 1d
integer,intent(in) :: src             !< Source task
integer,intent(in) :: tag             !< Tag

! Local variable
integer :: info
integer,dimension(mpi_status_size) :: status

! Receive
call mpi_recv(var,n,mpl%rtype,src-1,tag,mpl%mpi_comm,status,info)

! Check
call mpl%check(info)

end subroutine mpl_recv_real_array_1d

!----------------------------------------------------------------------
! Subroutine: mpl_recv_logical_array_1d
!> Purpose: receive 1d logical array
!----------------------------------------------------------------------
subroutine mpl_recv_logical_array_1d(mpl,n,var,src,tag)

implicit none

! Passed variables
class(mpl_type) :: mpl        !< MPI data
integer,intent(in) :: n       !< Array size
logical,intent(out) :: var(n) !< Logical array, 1d
integer,intent(in) :: src     !< Source task
integer,intent(in) :: tag     !< Tag

! Local variable
integer :: info
integer,dimension(mpi_status_size) :: status

! Receive
call mpi_recv(var,n,mpi_logical,src-1,tag,mpl%mpi_comm,status,info)

! Check
call mpl%check(info)

end subroutine mpl_recv_logical_array_1d

!----------------------------------------------------------------------
! Subroutine: mpl_send_integer
!> Purpose: send integer
!----------------------------------------------------------------------
subroutine mpl_send_integer(mpl,var,dst,tag)

implicit none

! Passed variables
class(mpl_type) :: mpl    !< MPI data
integer,intent(in) :: var !< Integer
integer,intent(in) :: dst !< Destination task
integer,intent(in) :: tag !< Tag

! Local variable
integer :: info

! Send
call mpi_send(var,1,mpi_integer,dst-1,tag,mpl%mpi_comm,info)

! Check
call mpl%check(info)

end subroutine mpl_send_integer

!----------------------------------------------------------------------
! Subroutine: mpl_send_integer_array_1d
!> Purpose: send 1d integer array
!----------------------------------------------------------------------
subroutine mpl_send_integer_array_1d(mpl,n,var,dst,tag)

implicit none

! Passed variables
class(mpl_type) :: mpl       !< MPI data
integer,intent(in) :: n      !< Array size
integer,intent(in) :: var(n) !< Integer array, 1d
integer,intent(in) :: dst    !< Destination task
integer,intent(in) :: tag    !< Tag

! Local variable
integer :: info

! Send
call mpi_send(var,n,mpi_integer,dst-1,tag,mpl%mpi_comm,info)

! Check
call mpl%check(info)

end subroutine mpl_send_integer_array_1d

!----------------------------------------------------------------------
! Subroutine: mpl_send_real
!> Purpose: send real
!----------------------------------------------------------------------
subroutine mpl_send_real(mpl,var,dst,tag)

implicit none

! Passed variables
class(mpl_type) :: mpl            !< MPI data
real(kind_real),intent(in) :: var !< Real
integer,intent(in) :: dst         !< Destination task
integer,intent(in) :: tag         !< Tag

! Local variable
integer :: info

! Send
call mpi_send(var,1,mpl%rtype,dst-1,tag,mpl%mpi_comm,info)

! Check
call mpl%check(info)

end subroutine mpl_send_real

!----------------------------------------------------------------------
! Subroutine: mpl_send_integer_array_1d
!> Purpose: send 1d real array
!----------------------------------------------------------------------
subroutine mpl_send_real_array_1d(mpl,n,var,dst,tag)

implicit none

! Passed variables
class(mpl_type) :: mpl               !< MPI data
integer,intent(in) :: n              !< Array size
real(kind_real),intent(in) :: var(n) !< Real array, 1d
integer,intent(in) :: dst            !< Destination task
integer,intent(in) :: tag            !< Tag

! Local variable
integer :: info

! Send
call mpi_send(var,n,mpl%rtype,dst-1,tag,mpl%mpi_comm,info)

! Check
call mpl%check(info)

end subroutine mpl_send_real_array_1d

!----------------------------------------------------------------------
! Subroutine: mpl_send_logical_array_1d
!> Purpose: send 1d logical array
!----------------------------------------------------------------------
subroutine mpl_send_logical_array_1d(mpl,n,var,dst,tag)

implicit none

! Passed variables
class(mpl_type) :: mpl       !< MPI data
integer,intent(in) :: n      !< Array size
logical,intent(in) :: var(n) !< Logical array, 1d
integer,intent(in) :: dst    !< Destination task
integer,intent(in) :: tag    !< Tag

! Local variable
integer :: info

! Send
call mpi_send(var,n,mpi_logical,dst-1,tag,mpl%mpi_comm,info)

! Check
call mpl%check(info)

end subroutine mpl_send_logical_array_1d

!----------------------------------------------------------------------
! Subroutine: mpl_gatherv_real
!> Purpose: gatherv for a real array
!----------------------------------------------------------------------
subroutine mpl_gatherv_real(mpl,ns,sbuf,rcounts,nr,rbuf)

implicit none

! Passed variables
class(mpl_type) :: mpl                   !< MPI data
integer,intent(in) :: ns                 !< Sent buffer size
real(kind_real),intent(in) :: sbuf(ns)   !< Sent buffer
integer,intent(in) :: rcounts(mpl%nproc) !< Received counts
integer,intent(in) :: nr                 !< Received buffer size
real(kind_real),intent(out) :: rbuf(nr)  !< Received buffer

! Local variable
integer :: info,displ(mpl%nproc),iproc

! Check
if (sum(rcounts)/=nr) call mpl%abort('inconsistency in mpl_gatherv_real')

! Define displacement
displ(1) = 0
do iproc=2,mpl%nproc
   displ(iproc) = displ(iproc-1)+rcounts(iproc-1)
end do

! Gatherv
call mpi_gatherv(sbuf,ns,mpl%rtype,rbuf,rcounts,displ,mpl%rtype,mpl%ioproc-1,mpl%mpi_comm,info)

! Check
call mpl%check(info)

end subroutine mpl_gatherv_real

!----------------------------------------------------------------------
! Subroutine: mpl_scatterv_real
!> Purpose: scatterv for a real array
!----------------------------------------------------------------------
subroutine mpl_scatterv_real(mpl,scounts,ns,sbuf,nr,rbuf)

implicit none

! Passed variables
class(mpl_type) :: mpl                   !< MPI data
integer,intent(in) :: scounts(mpl%nproc) !< Sent counts
integer,intent(in) :: ns                 !< Sent buffer size
real(kind_real),intent(in) :: sbuf(ns)   !< Sent buffer
integer,intent(in) :: nr                 !< Received buffer size
real(kind_real),intent(out) :: rbuf(nr)  !< Received buffer

! Local variable
integer :: info,displ(mpl%nproc),iproc

! Check
if (sum(scounts)/=ns) call mpl%abort('inconsistency in mpl_scatterv_real')

! Define displacement
displ(1) = 0
do iproc=2,mpl%nproc
   displ(iproc) = displ(iproc-1)+scounts(iproc-1)
end do

! Scatterv
call mpi_scatterv(sbuf,scounts,displ,mpl%rtype,rbuf,nr,mpl%rtype,mpl%ioproc-1,mpl%mpi_comm,info)

! Check
call mpl%check(info)

end subroutine mpl_scatterv_real

!----------------------------------------------------------------------
! Subroutine: mpl_allgather_integer
!> Purpose: allgather for a integer array
!----------------------------------------------------------------------
subroutine mpl_allgather_integer(mpl,ns,sbuf,rbuf)

implicit none

! Passed variables
class(mpl_type) :: mpl                    !< MPI data
integer,intent(in) :: ns                  !< Sent buffer size
integer,intent(in) :: sbuf(ns)            !< Sent buffer
integer,intent(out) :: rbuf(mpl%nproc*ns) !< Received buffer

! Local variable
integer :: info

! Allgather
call mpi_allgather(sbuf,ns,mpi_integer,rbuf,ns,mpi_integer,mpl%mpi_comm,info)

! Check
call mpl%check(info)

end subroutine mpl_allgather_integer

!----------------------------------------------------------------------
! Subroutine: mpl_allgather_real
!> Purpose: allgather for a real array
!----------------------------------------------------------------------
subroutine mpl_allgather_real(mpl,ns,sbuf,rbuf)

implicit none

! Passed variables
class(mpl_type) :: mpl                            !< MPI data
integer,intent(in) :: ns                          !< Sent buffer size
real(kind_real),intent(in) :: sbuf(ns)            !< Sent buffer
real(kind_real),intent(out) :: rbuf(mpl%nproc*ns) !< Received buffer

! Local variable
integer :: info

! Allgather
call mpi_allgather(sbuf,ns,mpl%rtype,rbuf,ns,mpl%rtype,mpl%mpi_comm,info)

! Check
call mpl%check(info)

end subroutine mpl_allgather_real

!----------------------------------------------------------------------
! Subroutine: mpl_allgather_logical
!> Purpose: allgather for a logical array
!----------------------------------------------------------------------
subroutine mpl_allgather_logical(mpl,ns,sbuf,rbuf)

implicit none

! Passed variables
class(mpl_type) :: mpl                    !< MPI data
integer,intent(in) :: ns                  !< Sent buffer size
logical,intent(in) :: sbuf(ns)            !< Sent buffer
logical,intent(out) :: rbuf(mpl%nproc*ns) !< Received buffer

! Local variable
integer :: info

! Allgather
call mpi_allgather(sbuf,ns,mpi_logical,rbuf,ns,mpi_logical,mpl%mpi_comm,info)

! Check
call mpl%check(info)

end subroutine mpl_allgather_logical

!----------------------------------------------------------------------
! Subroutine: mpl_allgatherv_real
!> Purpose: allgatherv for a real array
!----------------------------------------------------------------------
subroutine mpl_allgatherv_real(mpl,ns,sbuf,rcounts,nr,rbuf)

implicit none

! Passed variables
class(mpl_type) :: mpl                   !< MPI data
integer,intent(in) :: ns                 !< Sent buffer size
real(kind_real),intent(in) :: sbuf(ns)   !< Sent buffer
integer,intent(in) :: rcounts(mpl%nproc) !< Received counts
integer,intent(in) :: nr                 !< Received buffer size
real(kind_real),intent(out) :: rbuf(nr)  !< Received buffer

! Local variable
integer :: info,displ(mpl%nproc),iproc

! Check
if (sum(rcounts)/=nr) call mpl%abort('inconsistency in mpl_allgatherv_real')

! Define displacement
displ(1) = 0
do iproc=2,mpl%nproc
   displ(iproc) = displ(iproc-1)+rcounts(iproc-1)
end do

! Allgatherv
call mpi_allgatherv(sbuf,ns,mpl%rtype,rbuf,rcounts,displ,mpl%rtype,mpl%mpi_comm,info)

! Check
call mpl%check(info)

end subroutine mpl_allgatherv_real

!----------------------------------------------------------------------
! Subroutine: mpl_alltoallv_real
!> Purpose: alltoallv for a real array
!----------------------------------------------------------------------
subroutine mpl_alltoallv_real(mpl,ns,sbuf,scounts,sdispl,nr,rbuf,rcounts,rdispl)

implicit none

! Passed variables
class(mpl_type) :: mpl                   !< MPI data
integer,intent(in) :: ns                 !< Sent buffer size
real(kind_real),intent(in) :: sbuf(ns)   !< Sent buffer
integer,intent(in) :: scounts(mpl%nproc) !< Sending counts
integer,intent(in) :: sdispl(mpl%nproc)  !< Sending displacement
integer,intent(in) :: nr                 !< Received buffer size
real(kind_real),intent(out) :: rbuf(nr)  !< Received buffer
integer,intent(in) :: rcounts(mpl%nproc) !< Receiving counts
integer,intent(in) :: rdispl(mpl%nproc)  !< Receiving displacement

! Local variable
integer :: info

! Alltoallv
call mpi_alltoallv(sbuf,scounts,sdispl,mpl%rtype,rbuf,rcounts,rdispl,mpl%rtype,mpl%mpi_comm,info)

! Check
call mpl%check(info)

end subroutine mpl_alltoallv_real

!----------------------------------------------------------------------
! Subroutine: mpl_allreduce_sum_integer
!> Purpose: allreduce sum for an integer
!----------------------------------------------------------------------
subroutine mpl_allreduce_sum_integer(mpl,var_in,var_out)

implicit none

! Passed variables
class(mpl_type) :: mpl         !< MPI data
integer,intent(in) :: var_in   !< Input integer
integer,intent(out) :: var_out !< Output integer

! Local variable
integer :: info
integer :: sbuf(1),rbuf(1)

! Check for missing values
if (abs(var_in-msvali)>0) then
   sbuf(1) = var_in
else
   sbuf(1) = 0
end if

! Allreduce
call mpi_allreduce(sbuf,rbuf,1,mpi_integer,mpi_sum,mpl%mpi_comm,info)
var_out = rbuf(1)

! Check
call mpl%check(info)

end subroutine mpl_allreduce_sum_integer

!----------------------------------------------------------------------
! Subroutine: mpl_allreduce_sum_real
!> Purpose: allreduce sum for a real number
!----------------------------------------------------------------------
subroutine mpl_allreduce_sum_real(mpl,var_in,var_out)

implicit none

! Passed variables
class(mpl_type) :: mpl                 !< MPI data
real(kind_real),intent(in) :: var_in   !< Input real
real(kind_real),intent(out) :: var_out !< Output real

! Local variable
integer :: info
real(kind_real) :: sbuf(1),rbuf(1)

! Check for missing values
if (abs(var_in-msvalr)>0.0) then
   sbuf(1) = var_in
else
   sbuf(1) = 0.0
end if

! Allreduce
call mpi_allreduce(sbuf,rbuf,1,mpl%rtype,mpi_sum,mpl%mpi_comm,info)
var_out = rbuf(1)

! Check
call mpl%check(info)

end subroutine mpl_allreduce_sum_real

!----------------------------------------------------------------------
! Subroutine: mpl_allreduce_sum_real_array_1d
!> Purpose: allreduce sum for a real array, 1d
!----------------------------------------------------------------------
subroutine mpl_allreduce_sum_real_array_1d(mpl,var_in,var_out)

implicit none

! Passed variables
class(mpl_type) :: mpl                    !< MPI data
real(kind_real),intent(in) :: var_in(:)   !< Input real
real(kind_real),intent(out) :: var_out(:) !< Output real

! Local variable
integer :: i,info
real(kind_real) :: sbuf(size(var_in)),rbuf(size(var_in))

! Check for missing values
do i=1,size(var_in)
   if (abs(var_in(i)-msvalr)>0.0) then
      sbuf(i) = var_in(i)
   else
      sbuf(i) = 0.0
   end if
end do

! Allreduce
call mpi_allreduce(sbuf,rbuf,size(var_in),mpl%rtype,mpi_sum,mpl%mpi_comm,info)
var_out = rbuf

! Check
call mpl%check(info)

end subroutine mpl_allreduce_sum_real_array_1d

!----------------------------------------------------------------------
! Subroutine: mpl_allreduce_min_real
!> Purpose: allreduce min for a real number
!----------------------------------------------------------------------
subroutine mpl_allreduce_min_real(mpl,var_in,var_out)

implicit none

! Passed variables
class(mpl_type) :: mpl                 !< MPI data
real(kind_real),intent(in) :: var_in   !< Input real
real(kind_real),intent(out) :: var_out !< Output real

! Local variable
integer :: info
real(kind_real) :: sbuf(1),rbuf(1)

! Check for missing values
if (abs(var_in-msvalr)>0.0) then
   sbuf(1) = var_in
else
   sbuf(1) = huge(1.0)
end if

! Allreduce
call mpi_allreduce(sbuf,rbuf,1,mpl%rtype,mpi_min,mpl%mpi_comm,info)
var_out = rbuf(1)

! Check
call mpl%check(info)

end subroutine mpl_allreduce_min_real

!----------------------------------------------------------------------
! Subroutine: mpl_allreduce_min_real_array_1d
!> Purpose: allreduce min for a real array, 1d
!----------------------------------------------------------------------
subroutine mpl_allreduce_min_real_array_1d(mpl,var_in,var_out)

implicit none

! Passed variables
class(mpl_type) :: mpl                    !< MPI data
real(kind_real),intent(in) :: var_in(:)   !< Input real
real(kind_real),intent(out) :: var_out(:) !< Output real

! Local variable
integer :: i,info
real(kind_real) :: sbuf(size(var_in)),rbuf(size(var_in))

! Check for missing values
do i=1,size(var_in)
   if (abs(var_in(i)-msvalr)>0.0) then
      sbuf(i) = var_in(i)
   else
      sbuf(i) = 0.0
   end if
end do

! Allreduce
call mpi_allreduce(sbuf,rbuf,size(var_in),mpl%rtype,mpi_min,mpl%mpi_comm,info)
var_out = rbuf

! Check
call mpl%check(info)

end subroutine mpl_allreduce_min_real_array_1d

!----------------------------------------------------------------------
! Subroutine: mpl_allreduce_max_real
!> Purpose: allreduce max for a real number
!----------------------------------------------------------------------
subroutine mpl_allreduce_max_real(mpl,var_in,var_out)

implicit none

! Passed variables
class(mpl_type) :: mpl                 !< MPI data
real(kind_real),intent(in) :: var_in   !< Input real
real(kind_real),intent(out) :: var_out !< Output real

! Local variable
integer :: info
real(kind_real) :: sbuf(1),rbuf(1)

! Check for missing values
if (abs(var_in-msvalr)>0.0) then
   sbuf(1) = var_in
else
   sbuf(1) = -huge(1.0)
end if

! Allreduce
call mpi_allreduce(sbuf,rbuf,1,mpl%rtype,mpi_max,mpl%mpi_comm,info)
var_out = rbuf(1)

! Check
call mpl%check(info)

end subroutine mpl_allreduce_max_real

!----------------------------------------------------------------------
! Subroutine: mpl_allreduce_max_real_array_1d
!> Purpose: allreduce max for a real array, 1d
!----------------------------------------------------------------------
subroutine mpl_allreduce_max_real_array_1d(mpl,var_in,var_out)

implicit none

! Passed variables
class(mpl_type) :: mpl                    !< MPI data
real(kind_real),intent(in) :: var_in(:)   !< Input real
real(kind_real),intent(out) :: var_out(:) !< Output real

! Local variable
integer :: i,info
real(kind_real) :: sbuf(size(var_in)),rbuf(size(var_in))

! Check for missing values
do i=1,size(var_in)
   if (abs(var_in(i)-msvalr)>0.0) then
      sbuf(i) = var_in(i)
   else
      sbuf(i) = 0.0
   end if
end do

! Allreduce
call mpi_allreduce(sbuf,rbuf,size(var_in),mpl%rtype,mpi_max,mpl%mpi_comm,info)
var_out = rbuf

! Check
call mpl%check(info)

end subroutine mpl_allreduce_max_real_array_1d

!----------------------------------------------------------------------
! Subroutine: mpl_dot_prod_1d
!> Purpose: global dot product over local fields, 1d
!----------------------------------------------------------------------
subroutine mpl_dot_prod_1d(mpl,fld1,fld2,dp)

implicit none

! Passed variables
class(mpl_type) :: mpl                !< MPI data
real(kind_real),intent(in) :: fld1(:) !< Field 1
real(kind_real),intent(in) :: fld2(:) !< Field 2
real(kind_real),intent(out) :: dp     !< Global dot product

! Local variable
integer :: info
real(kind_real) :: dp_loc(1),dp_out(1)

! Product and sum
dp_loc(1) = sum(fld1*fld2)

! Allreduce
call mpi_allreduce(dp_loc,dp_out,1,mpl%rtype,mpi_sum,mpl%mpi_comm,info)
dp = dp_out(1)

! Check
call mpl%check(info)

! Broadcast
call mpl%bcast(dp)

! Check
call mpl%check(info)

end subroutine mpl_dot_prod_1d

!----------------------------------------------------------------------
! Subroutine: mpl_dot_prod_2d
!> Purpose: global dot product over local fields, 2d
!----------------------------------------------------------------------
subroutine mpl_dot_prod_2d(mpl,fld1,fld2,dp)

implicit none

! Passed variables
class(mpl_type) :: mpl                  !< MPI data
real(kind_real),intent(in) :: fld1(:,:) !< Field 1
real(kind_real),intent(in) :: fld2(:,:) !< Field 2
real(kind_real),intent(out) :: dp       !< Global dot product

! Local variable
integer :: info
real(kind_real) :: dp_loc(1),dp_out(1)

! Product and sum
dp_loc(1) = sum(fld1*fld2)

! Allreduce
call mpi_allreduce(dp_loc,dp_out,1,mpl%rtype,mpi_sum,mpl%mpi_comm,info)
dp = dp_out(1)

! Check
call mpl%check(info)

! Broadcast
call mpl%bcast(dp)

! Check
call mpl%check(info)

end subroutine mpl_dot_prod_2d

!----------------------------------------------------------------------
! Subroutine: mpl_dot_prod_3d
!> Purpose: global dot product over local fields, 3d
!----------------------------------------------------------------------
subroutine mpl_dot_prod_3d(mpl,fld1,fld2,dp)

implicit none

! Passed variables
class(mpl_type) :: mpl                    !< MPI data
real(kind_real),intent(in) :: fld1(:,:,:) !< Field 1
real(kind_real),intent(in) :: fld2(:,:,:) !< Field 2
real(kind_real),intent(out) :: dp         !< Global dot product

! Local variable
integer :: info
real(kind_real) :: dp_loc(1),dp_out(1)

! Product and sum
dp_loc(1) = sum(fld1*fld2)

! Allreduce
call mpi_allreduce(dp_loc,dp_out,1,mpl%rtype,mpi_sum,mpl%mpi_comm,info)
dp = dp_out(1)

! Check
call mpl%check(info)

! Broadcast
call mpl%bcast(dp)

! Check
call mpl%check(info)

end subroutine mpl_dot_prod_3d

!----------------------------------------------------------------------
! Subroutine: mpl_dot_prod_4d
!> Purpose: global dot product over local fields, 4d
!----------------------------------------------------------------------
subroutine mpl_dot_prod_4d(mpl,fld1,fld2,dp)

implicit none

! Passed variables
class(mpl_type) :: mpl                      !< MPI data
real(kind_real),intent(in) :: fld1(:,:,:,:) !< Field 1
real(kind_real),intent(in) :: fld2(:,:,:,:) !< Field 2
real(kind_real),intent(out) :: dp           !< Global dot product

! Local variable
integer :: info
real(kind_real) :: dp_loc(1),dp_out(1)

! Product and sum
dp_loc(1) = sum(fld1*fld2)

! Allreduce
call mpi_allreduce(dp_loc,dp_out,1,mpl%rtype,mpi_sum,mpl%mpi_comm,info)
dp = dp_out(1)

! Check
call mpl%check(info)

! Broadcast
call mpl%bcast(dp)

! Check
call mpl%check(info)

end subroutine mpl_dot_prod_4d

!----------------------------------------------------------------------
! Subroutine: mpl_split
!> Purpose: split array over different MPI tasks
!----------------------------------------------------------------------
subroutine mpl_split(mpl,n,i_s,i_e,n_loc)

implicit none

! Passed variables
class(mpl_type) :: mpl                  !< MPI data
integer,intent(in) :: n                 !< Total array size
integer,intent(out) :: i_s(mpl%nproc)   !< Index start
integer,intent(out) :: i_e(mpl%nproc)   !< Index end
integer,intent(out) :: n_loc(mpl%nproc) !< Local array size

! Local variable
integer :: iproc,nres,delta

! MPI splitting
nres = n
do iproc=1,mpl%nproc
   if (iproc==1) then
      i_s(iproc) = 1
   else
      i_s(iproc) = i_e(iproc-1)+1
   end if
   delta = n/mpl%nproc
   if (nres>(mpl%nproc-iproc+1)*delta) delta = delta+1
   i_e(iproc) = i_s(iproc)+delta-1
   n_loc(iproc) = delta
   nres = nres-delta
end do

end subroutine mpl_split

!----------------------------------------------------------------------
! Subroutine: mpl_glb_to_loc_index
!> Purpose: communicate global index to local index
!----------------------------------------------------------------------
subroutine mpl_glb_to_loc_index(mpl,n_loc,loc_to_glb,n_glb,glb_to_loc)

implicit none

! Passed variables
class(mpl_type) :: mpl                   !< MPI data
integer,intent(in) :: n_loc              !< Local dimension
integer,intent(in) :: loc_to_glb(n_loc)  !< Local to global index
integer,intent(in) :: n_glb              !< Global dimension
integer,intent(out) :: glb_to_loc(n_glb) !< Global to local index

! Local variables
integer :: iproc,i_loc,n_loc_tmp
integer,allocatable :: loc_to_glb_tmp(:)

if (mpl%main) then
   do iproc=1,mpl%nproc
      if (iproc==mpl%ioproc) then
         ! Copy dimension
         n_loc_tmp = n_loc
      else
         ! Receive dimension on ioproc
         call mpl%recv(n_loc_tmp,iproc,mpl%tag)
      end if

      ! Allocation
      allocate(loc_to_glb_tmp(n_loc_tmp))

      if (iproc==mpl%ioproc) then
         ! Copy data
         loc_to_glb_tmp = loc_to_glb
      else
         ! Receive data on ioproc
         call mpl%recv(n_loc_tmp,loc_to_glb_tmp,iproc,mpl%tag+1)
      end if

      ! Fill glb_to_loc
      do i_loc=1,n_loc_tmp
         glb_to_loc(loc_to_glb_tmp(i_loc)) = i_loc
      end do

      ! Release memory
      deallocate(loc_to_glb_tmp)
   end do
else
   ! Send dimensions to ioproc
   call mpl%send(n_loc,mpl%ioproc,mpl%tag)

   ! Send data to ioproc
   call mpl%send(n_loc,loc_to_glb,mpl%ioproc,mpl%tag+1)
end if
call mpl%update_tag(2)

! Broadcast
call mpl%bcast(glb_to_loc)

end subroutine mpl_glb_to_loc_index

!----------------------------------------------------------------------
! Subroutine: mpl_glb_to_loc_1d
!> Purpose: global to local, 1d array
!----------------------------------------------------------------------
subroutine mpl_glb_to_loc_1d(mpl,n_glb,glb_to_proc,glb_to_loc,glb,n_loc,loc)

implicit none

! Passed variables
class(mpl_type) :: mpl                   !< MPI data
integer,intent(in) :: n_glb
integer,intent(in) :: glb_to_proc(n_glb)
integer,intent(in) :: glb_to_loc(n_glb)
real(kind_real),intent(in) :: glb(n_glb)
integer,intent(in) :: n_loc              !< Local dimension
real(kind_real),intent(out) :: loc(n_loc)

! Local variables
integer :: iproc,jproc,i_glb,i_loc,n_loc_tmp
real(kind_real),allocatable :: sbuf(:)

if (mpl%main) then
   do iproc=1,mpl%nproc
      ! Allocation
      n_loc_tmp = count(glb_to_proc==iproc)
      allocate(sbuf(n_loc_tmp))

      ! Prepare buffers
      do i_glb=1,n_glb
         jproc = glb_to_proc(i_glb)
         if (iproc==jproc) then
            i_loc = glb_to_loc(i_glb)
            sbuf(i_loc) = glb(i_glb)
         end if
      end do

      if (iproc==mpl%ioproc) then
         ! Copy data
         loc = sbuf
      else
         ! Send data to iproc
         call mpl%send(n_loc_tmp,sbuf,iproc,mpl%tag)
      end if 

      ! Release memory
      deallocate(sbuf)     
   end do
else
   ! Receive data from ioproc
   call mpl%recv(n_loc,loc,mpl%ioproc,mpl%tag)
end if
call mpl%update_tag(1)

end subroutine mpl_glb_to_loc_1d

!----------------------------------------------------------------------
! Subroutine: mpl_loc_to_glb_1d
!> Purpose: local to global, 1d array
!----------------------------------------------------------------------
subroutine mpl_loc_to_glb_1d(mpl,n_loc,loc,n_glb,glb_to_proc,glb_to_loc,bcast,glb)

implicit none

! Passed variables
class(mpl_type) :: mpl                   !< MPI data
integer,intent(in) :: n_loc              !< Local dimension
real(kind_real),intent(in) :: loc(n_loc)
integer,intent(in) :: n_glb
integer,intent(in) :: glb_to_proc(n_glb)
integer,intent(in) :: glb_to_loc(n_glb)
logical,intent(in) :: bcast
real(kind_real),intent(out) :: glb(n_glb)

! Local variables
integer :: iproc,jproc,i_glb,i_loc,n_loc_tmp
real(kind_real),allocatable :: rbuf(:)

if (mpl%main) then
   do iproc=1,mpl%nproc
      ! Allocation
      n_loc_tmp = count(glb_to_proc==iproc)
      allocate(rbuf(n_loc_tmp))

      if (iproc==mpl%ioproc) then
          ! Copy data
          rbuf = loc
      else
          ! Receive data from iproc
          call mpl%recv(n_loc_tmp,rbuf,iproc,mpl%tag)
      end if

      ! Add data to glb
      do i_glb=1,n_glb
         jproc = glb_to_proc(i_glb)
         if (iproc==jproc) then
            i_loc = glb_to_loc(i_glb)
            glb(i_glb) = rbuf(i_loc)
         end if
      end do

      ! Release memory
      deallocate(rbuf)     
   end do
else
   ! Send data to ioproc
   call mpl%send(n_loc,loc,mpl%ioproc,mpl%tag)
end if
call mpl%update_tag(1)

! Broadcast
if (bcast) call mpl%bcast(glb)

end subroutine mpl_loc_to_glb_1d

end module type_mpl<|MERGE_RESOLUTION|>--- conflicted
+++ resolved
@@ -232,18 +232,11 @@
 end if
 
 ! Time-based tag
-<<<<<<< HEAD
-if (mpl%main) call system_clock(count=mpl%tag)
-mpl%tag = mod(mpl%tag,10000)
-mpl%tag = max(mpl%tag,1)
-=======
 if (mpl%main) then
    call system_clock(count=mpl%tag)
    call mpl%update_tag(0)
 end if
->>>>>>> 65d49e70
 call mpl%bcast(mpl%tag)
-
 
 ! Set max number of OpenMP threads
 mpl%nthread = 1
