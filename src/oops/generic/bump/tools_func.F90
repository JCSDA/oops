--- conflicted
+++ resolved
@@ -21,16 +21,12 @@
 real(kind_real),parameter :: gc_gau = 0.28            !< Gaussian to GC99 factor (empirical)
 real(kind_real),parameter :: Dmin = 1.0e-12_kind_real !< Minimum tensor diagonal value
 integer,parameter :: M = 0                            !< Number of implicit itteration for the Matern function (GC 99 function if M = -1 and Gaussian function if M = 0)
+real(kind_real),parameter :: eta = 1.0e-9_kind_real   !< Small parameter for the Cholesky decomposition
 
 private
-<<<<<<< HEAD
 public :: gc_gau
 public :: lonlatmod,sphere_dist,reduce_arc,vector_product,vector_triple_product,add,divide, &
         & fit_diag,fit_diag_dble,gc99,fit_lct,lct_d2h,cholesky,syminv
-=======
-public :: lonlatmod,sphere_dist,reduce_arc,vector_product,vector_triple_product,add,divide, &
-        & fit_diag,fit_diag_dble,gc99,fit_lct,cholesky,syminv
->>>>>>> 24b5c293
 
 contains
 
@@ -736,17 +732,10 @@
       apack(ij) = a(i,j)
    end do
 end do
-<<<<<<< HEAD
 
 ! Cholesky decomposition
 call asa007_cholesky(mpl,n,nn,apack,upack)
 
-=======
-
-! Cholesky decomposition
-call asa007_cholesky(mpl,n,nn,apack,upack)
-
->>>>>>> 24b5c293
 ! Unpack matrix
 ij = 0
 u = 0.0
